/*
 * DO NOT ALTER OR REMOVE COPYRIGHT NOTICES OR THIS FILE HEADER.
 *
 * This code is free software; you can redistribute it and/or modify it
 * under the terms of the GNU General Public License version 2 only, as
 * published by the Free Software Foundation.  Oracle designates this
 * particular file as subject to the "Classpath" exception as provided
 * by Oracle in the LICENSE file that accompanied this code.
 *
 * This code is distributed in the hope that it will be useful, but WITHOUT
 * ANY WARRANTY; without even the implied warranty of MERCHANTABILITY or
 * FITNESS FOR A PARTICULAR PURPOSE.  See the GNU General Public License
 * version 2 for more details (a copy is included in the LICENSE file that
 * accompanied this code).
 *
 * You should have received a copy of the GNU General Public License version
 * 2 along with this work; if not, write to the Free Software Foundation,
 * Inc., 51 Franklin St, Fifth Floor, Boston, MA 02110-1301 USA.
 *
 * Please contact Oracle, 500 Oracle Parkway, Redwood Shores, CA 94065 USA
 * or visit www.oracle.com if you need additional information or have any
 * questions.
 */

/*
 * This file is available under and governed by the GNU General Public
 * License version 2 only, as published by the Free Software Foundation.
 * However, the following notice accompanied the original version of this
 * file:
 *
 * Written by Doug Lea with assistance from members of JCP JSR-166
 * Expert Group and released to the public domain, as explained at
 * http://creativecommons.org/publicdomain/zero/1.0/
 */

package java.util.concurrent;
import java.util.concurrent.locks.LockSupport;

/**
 * A cancellable asynchronous computation.  This class provides a base
 * implementation of {@link Future}, with methods to start and cancel
 * a computation, query to see if the computation is complete, and
 * retrieve the result of the computation.  The result can only be
 * retrieved when the computation has completed; the {@code get}
 * methods will block if the computation has not yet completed.  Once
 * the computation has completed, the computation cannot be restarted
 * or cancelled (unless the computation is invoked using
 * {@link #runAndReset}).
 * 可取消的异步计算。此类提供Future的基本实现，
 * 其中包含启动和取消计算，查询以查看计算是否完成以及检索计算结果的方法。
 * 只有在计算完成后才能检索结果；如果计算尚未完成，则get方法将阻塞。一旦计算完成，
 * 就不能重新启动或取消计算（除非使用runAndReset（）调用计算）。
 *
 * <p>A {@code FutureTask} can be used to wrap a {@link Callable} or
 * {@link Runnable} object.  Because {@code FutureTask} implements
 * {@code Runnable}, a {@code FutureTask} can be submitted to an
 * {@link Executor} for execution.
 * FutureTask可用于包装Callable或Runnable对象。由于FutureTask实现了Runnable，因此FutureTask可以提交给执行程序以执行。
 *
 * <p>In addition to serving as a standalone class, this class provides
 * {@code protected} functionality that may be useful when creating
 * customized task classes.
 * 除了用作独立类之外，此类还提供受保护的功能，这些功能在创建自定义任务类时可能很有用。
 *
 * @since 1.5
 * @author Doug Lea
 * @param <V> The result type returned by this FutureTask's {@code get} methods
 */
public class FutureTask<V> implements RunnableFuture<V> {
    /*
     * Revision notes: This differs from previous versions of this
     * class that relied on AbstractQueuedSynchronizer, mainly to
     * avoid surprising users about retaining interrupt status during
     * cancellation races. Sync control in the current design relies
     * on a "state" field updated via CAS to track completion, along
     * with a simple Treiber stack to hold waiting threads.
     *
     * Style note: As usual, we bypass overhead of using
     * AtomicXFieldUpdaters and instead directly use Unsafe intrinsics.
     */
   // 修订说明：这与依赖AbstractQueuedSynchronizer的此类的早期版本不同，
    // 主要是为了避免用户对取消追踪期间保留中断状态感到惊讶。
    // 当前设计中的同步控制依赖于通过CAS更新的“状态”字段来跟踪完成情况，
    // 以及一个简单的Treiber堆栈来保存等待线程。样式说明：与往常一样，我们绕过使用AtomicXFieldUpdaters的开销，而是直接使用Unsafe内部函数。

    /**
     * The run state of this task, initially NEW.  The run state
     * transitions to a terminal state only in methods set,
     * setException, and cancel.  During completion, state may take on
     * transient values of COMPLETING (while outcome is being set) or
     * INTERRUPTING (only while interrupting the runner to satisfy a
     * cancel(true)). Transitions from these intermediate to final
     * states use cheaper ordered/lazy writes because values are unique
     * and cannot be further modified.
     * 此任务的运行状态，最初为NEW。运行状态仅在方法集中转换为终端状态，setException，然后取消。
     * 在完成期间，状态可能会发生瞬态值COMPLETING（设置结果时）或中断（仅在中断运行者满足取消（true））。
     * 从这些中间过渡到最终各州使用代价更小的的有序/惰性写入，因为值是唯一的并且无法进一步修改。
     *
     * Possible state transitions:
     * NEW -> COMPLETING -> NORMAL
     * NEW -> COMPLETING -> EXCEPTIONAL
     * NEW -> CANCELLED
     * NEW -> INTERRUPTING -> INTERRUPTED
     */
    private volatile int state;
    private static final int NEW          = 0;
    private static final int COMPLETING   = 1;
    private static final int NORMAL       = 2;
    private static final int EXCEPTIONAL  = 3;
    private static final int CANCELLED    = 4;
    private static final int INTERRUPTING = 5;
    private static final int INTERRUPTED  = 6;

    /** The underlying callable; nulled out after running */
    private Callable<V> callable;
    /** The result to return or exception to throw from get() */
    private Object outcome; // non-volatile, protected by state reads/writes
    /** The thread running the callable; CASed during run() */
    private volatile Thread runner;
    /** Treiber stack of waiting threads   Treiber等待线程堆栈*/
    private volatile WaitNode waiters;

    /**
     * Returns result or throws exception for completed task.
     *
     * @param s completed state value
     */
    @SuppressWarnings("unchecked")
    private V report(int s) throws ExecutionException {
        Object x = outcome;
        if (s == NORMAL)
            return (V)x;
        if (s >= CANCELLED)
            throw new CancellationException();
        throw new ExecutionException((Throwable)x);
    }

    /**
     * Creates a {@code FutureTask} that will, upon running, execute the
     * given {@code Callable}.
     *
     * @param  callable the callable task
     * @throws NullPointerException if the callable is null
     */
    public FutureTask(Callable<V> callable) {
        if (callable == null)
            throw new NullPointerException();
        this.callable = callable;
        this.state = NEW;       // ensure visibility of callable
    }

    /**
     * Creates a {@code FutureTask} that will, upon running, execute the
     * given {@code Runnable}, and arrange that {@code get} will return the
     * given result on successful completion.
     *
     * @param runnable the runnable task
     * @param result the result to return on successful completion. If
     * you don't need a particular result, consider using
     * constructions of the form:
     * {@code Future<?> f = new FutureTask<Void>(runnable, null)}
     * @throws NullPointerException if the runnable is null
     */
    public FutureTask(Runnable runnable, V result) {
        this.callable = Executors.callable(runnable, result);
        this.state = NEW;       // ensure visibility of callable
    }

    public boolean isCancelled() {
        return state >= CANCELLED;
    }

    public boolean isDone() {
        return state != NEW;
    }

    public boolean cancel(boolean mayInterruptIfRunning) {
        if (!(state == NEW &&
              UNSAFE.compareAndSwapInt(this, stateOffset, NEW,
                  mayInterruptIfRunning ? INTERRUPTING : CANCELLED)))
            return false;
        try {    // in case call to interrupt throws exception
            if (mayInterruptIfRunning) {
                try {
                    Thread t = runner;
                    if (t != null)
                        t.interrupt();
                } finally { // final state
                    UNSAFE.putOrderedInt(this, stateOffset, INTERRUPTED);
                }
            }
        } finally {
            finishCompletion();
        }
        return true;
    }

    /**
<<<<<<< HEAD
     * @throws CancellationException {@inheritDoc}  TODO
=======
     * @throws CancellationException {@inheritDoc}
     * 如果 任务未执行完成，则进行等待  单链表
     * 调用get方法的时候，如果任务没有执行完，则进行get线程阻塞 TODO
>>>>>>> c68d87e4
     */
    public V get() throws InterruptedException, ExecutionException {
        int s = state;
        if (s <= COMPLETING)
            s = awaitDone(false, 0L);
        return report(s);
    }

    /**
     * @throws CancellationException {@inheritDoc}
     */
    public V get(long timeout, TimeUnit unit)
        throws InterruptedException, ExecutionException, TimeoutException {
        if (unit == null)
            throw new NullPointerException();
        int s = state;
        if (s <= COMPLETING &&
            (s = awaitDone(true, unit.toNanos(timeout))) <= COMPLETING)
            throw new TimeoutException();
        return report(s);
    }

    /**
     * Protected method invoked when this task transitions to state
     * {@code isDone} (whether normally or via cancellation). The
     * default implementation does nothing.  Subclasses may override
     * this method to invoke completion callbacks or perform
     * bookkeeping. Note that you can query status inside the
     * implementation of this method to determine whether this task
     * has been cancelled.
     */
    protected void done() { }

    /**
     * Sets the result of this future to the given value unless
     * this future has already been set or has been cancelled.
     *
     * <p>This method is invoked internally by the {@link #run} method
     * upon successful completion of the computation.
     *
     * @param v the value
     */
    protected void set(V v) {
        if (UNSAFE.compareAndSwapInt(this, stateOffset, NEW, COMPLETING)) {
            outcome = v;
            UNSAFE.putOrderedInt(this, stateOffset, NORMAL); // final state
            finishCompletion();//完成
        }
    }

    /**
     * Causes this future to report an {@link ExecutionException}
     * with the given throwable as its cause, unless this future has
     * already been set or has been cancelled.
     *
     * <p>This method is invoked internally by the {@link #run} method
     * upon failure of the computation.
     *
     * @param t the cause of failure
     */
    protected void setException(Throwable t) {
        if (UNSAFE.compareAndSwapInt(this, stateOffset, NEW, COMPLETING)) {
            outcome = t;
            UNSAFE.putOrderedInt(this, stateOffset, EXCEPTIONAL); // final state
            finishCompletion();
        }
    }

    public void run() {
        if (state != NEW ||
            !UNSAFE.compareAndSwapObject(this, runnerOffset,
                                         null, Thread.currentThread()))
            return;
        try {
            Callable<V> c = callable;
            if (c != null && state == NEW) {
                V result;
                boolean ran;
                try {
                    result = c.call();
                    ran = true;
                } catch (Throwable ex) {
                    result = null;
                    ran = false;
                    setException(ex);
                }
                if (ran)
                /**
                 * 关注set方法 TODO
                 */
                    set(result);
            }
        } finally {
            // runner must be non-null until state is settled to
            // prevent concurrent calls to run()
            runner = null;
            // state must be re-read after nulling runner to prevent
            // leaked interrupts
            int s = state;
            if (s >= INTERRUPTING)
                handlePossibleCancellationInterrupt(s);
        }
    }

    /**
     * Executes the computation without setting its result, and then
     * resets this future to initial state, failing to do so if the
     * computation encounters an exception or is cancelled.  This is
     * designed for use with tasks that intrinsically execute more
     * than once.
     *
     * @return {@code true} if successfully run and reset
     */
    protected boolean runAndReset() {
        if (state != NEW ||
            !UNSAFE.compareAndSwapObject(this, runnerOffset,
                                         null, Thread.currentThread()))
            return false;
        boolean ran = false;
        int s = state;
        try {
            Callable<V> c = callable;
            if (c != null && s == NEW) {
                try {
                    c.call(); // don't set result
                    ran = true;
                } catch (Throwable ex) {
                    setException(ex);
                }
            }
        } finally {
            // runner must be non-null until state is settled to
            // prevent concurrent calls to run()
            runner = null;
            // state must be re-read after nulling runner to prevent
            // leaked interrupts
            s = state;
            if (s >= INTERRUPTING)
                handlePossibleCancellationInterrupt(s);
        }
        return ran && s == NEW;
    }

    /**
     * Ensures that any interrupt from a possible cancel(true) is only
     * delivered to a task while in run or runAndReset.
     */
    private void handlePossibleCancellationInterrupt(int s) {
        // It is possible for our interrupter to stall before getting a
        // chance to interrupt us.  Let's spin-wait patiently.
        if (s == INTERRUPTING)
            while (state == INTERRUPTING)
                Thread.yield(); // wait out pending interrupt

        // assert state == INTERRUPTED;

        // We want to clear any interrupt we may have received from
        // cancel(true).  However, it is permissible to use interrupts
        // as an independent mechanism for a task to communicate with
        // its caller, and there is no way to clear only the
        // cancellation interrupt.
        //
        // Thread.interrupted();
    }

    /**
     * Simple linked list nodes to record waiting threads in a Treiber
     * stack.  See other classes such as Phaser and SynchronousQueue
     * for more detailed explanation.
     */
    static final class WaitNode {
        volatile Thread thread;
        volatile WaitNode next;
        WaitNode() { thread = Thread.currentThread(); }
    }

    /**
     * Removes and signals all waiting threads, invokes done(), and
     * nulls out callable.
     */
    private void finishCompletion() {
        // assert state > COMPLETING;
        for (WaitNode q; (q = waiters) != null;) {
            if (UNSAFE.compareAndSwapObject(this, waitersOffset, q, null)) {
                for (;;) {
                    Thread t = q.thread;
                    if (t != null) {
                        q.thread = null;
                        LockSupport.unpark(t);
                    }
                    WaitNode next = q.next;
                    if (next == null)
                        break;
                    q.next = null; // unlink to help gc
                    q = next;
                }
                break;
            }
        }

        done();

        callable = null;        // to reduce footprint
    }

    /**
     * Awaits completion or aborts on interrupt or timeout.
     *等待完成，或者在中断或超时时中止。
     * @param timed true if use timed waits  true表示使用超时时间
     * @param nanos time to wait, if timed
     * @return state upon completion
     */
    private int awaitDone(boolean timed, long nanos)
        throws InterruptedException {
        final long deadline = timed ? System.nanoTime() + nanos : 0L;
        WaitNode q = null;
        boolean queued = false;//是否入队
        for (;;) {
            /**
             * 如果线程被中断了，则返回是否中断的标识，并清除线程中断标识
             * 把线程从等待单向链表中移除
             * 抛出中断异常
             */
            if (Thread.interrupted()) {
                removeWaiter(q);
                throw new InterruptedException();
            }

            int s = state;
            if (s > COMPLETING) {//非等待状态，则从等待队列中移除
                if (q != null)
                    q.thread = null;
                return s;
            }//任务已完成，不能执行超时
            else if (s == COMPLETING) // cannot time out yet
                Thread.yield();//让出当前cpu资源
            else if (q == null)
                q = new WaitNode();//当前线程
            else if (!queued)//没有入队
                queued = UNSAFE.compareAndSwapObject(this, waitersOffset,
                                                     q.next = waiters, q);
            else if (timed) {//如果设置超时标识
                nanos = deadline - System.nanoTime();
                if (nanos <= 0L) {
                    removeWaiter(q);
                    return state;
                }
                LockSupport.parkNanos(this, nanos);
            }
            else
                LockSupport.park(this);
        }
    }

    /**
     * Tries to unlink a timed-out or interrupted wait node to avoid
     * accumulating garbage.  Internal nodes are simply unspliced
     * without CAS since it is harmless if they are traversed anyway
     * by releasers.  To avoid effects of unsplicing from already
     * removed nodes, the list is retraversed in case of an apparent
     * race.  This is slow when there are a lot of nodes, but we don't
     * expect lists to be long enough to outweigh higher-overhead
     * schemes.
     * 尝试取消链接超时或中断的等待节点，以避免积累垃圾。内部节点在没有CAS的情况下根本不会被拼接，
     * 因为如果释放者无论如何都要遍历它们，这是无害的。为了避免从已删除的节点取消拆分的影响，
     * 在出现明显竞争的情况下会重新遍历该列表。当节点很多时，这很慢，但是我们不希望列表足够长以超过开销更高的方案。
     *
     * 移除节点的thread 置为null
     *
     * 然后遍历等待列表，记录当前遍历到节点的前一个节点pre,
     * 如果遍历的当前节点的thread值为null,则说明是要移除的节点，pre.next = q.next
     * 通过指向，把要移除的节点从当前队列中移走
     */
    private void removeWaiter(WaitNode node) {
        if (node != null) {
            node.thread = null;
            retry:
            for (;;) {          // restart on removeWaiter race
                for (WaitNode pred = null, q = waiters, s; q != null; q = s) {
                    s = q.next;
                    if (q.thread != null)
                        pred = q;
                    else if (pred != null) {//如果在遍历的过程中pre也被置为null,存在这种情况，并发
                        pred.next = s;
                        if (pred.thread == null) // check for race
                            continue retry;
                    }
                    else if (!UNSAFE.compareAndSwapObject(this, waitersOffset,
                                                          q, s))//把q位置置换为q的下一个节点s,如果没有置换成功的话，则从头遍历整个等待队列
                        continue retry;
                }
                break;
            }
        }
    }

    // Unsafe mechanics
    private static final sun.misc.Unsafe UNSAFE;
    private static final long stateOffset;
    private static final long runnerOffset;
    private static final long waitersOffset;
    static {
        try {
            UNSAFE = sun.misc.Unsafe.getUnsafe();
            Class<?> k = FutureTask.class;
            stateOffset = UNSAFE.objectFieldOffset
                (k.getDeclaredField("state"));
            runnerOffset = UNSAFE.objectFieldOffset
                (k.getDeclaredField("runner"));
            waitersOffset = UNSAFE.objectFieldOffset
                (k.getDeclaredField("waiters"));
        } catch (Exception e) {
            throw new Error(e);
        }
    }

}<|MERGE_RESOLUTION|>--- conflicted
+++ resolved
@@ -196,13 +196,10 @@
     }
 
     /**
-<<<<<<< HEAD
      * @throws CancellationException {@inheritDoc}  TODO
-=======
      * @throws CancellationException {@inheritDoc}
      * 如果 任务未执行完成，则进行等待  单链表
      * 调用get方法的时候，如果任务没有执行完，则进行get线程阻塞 TODO
->>>>>>> c68d87e4
      */
     public V get() throws InterruptedException, ExecutionException {
         int s = state;
