--- conflicted
+++ resolved
@@ -846,11 +846,11 @@
                          !compareAndSetWaitStatus(h, 0, Node.PROPAGATE))//节点状态由 0 设置为 -3.则进入无限循环中。
                     continue;                // loop on failed CAS
             }
-<<<<<<< HEAD
-            if (h == head)                   // loop if head changed 如果head变了，则继续循环
-=======
-            if (h == head)                   // loop if head changed 。说明队列中没有节点了，都唤醒了
->>>>>>> cfc5eb19
+            /**
+             * 说明队列中没有节点了，都唤醒了.理解错误。说明当前位置的线程还没出队。
+             * 通过release 和 入队方法都可以唤醒
+             */
+            if (h == head)                   // loop if head changed 如果head变了，则继续循环。
                 break;
         }
     }
@@ -958,7 +958,7 @@
                  */
                 unparkSuccessor(node);
             }
-            //纸箱自己
+            //指向自己
             node.next = node; // help GC
         }
     }
