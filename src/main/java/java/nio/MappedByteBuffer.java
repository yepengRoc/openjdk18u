package java.nio;

import java.io.FileDescriptor;
import sun.misc.Unsafe;


/**
<<<<<<< HEAD
 * 一个直接字节缓冲区，其内容是文件的内存映射区域。
 *
 * <p>映射的字节缓冲区是通过 {@link java.nio.channels.FileChannel#map }FileChannel.map方法创建的。
 * 此类使用特定于内存映射文件区域的操作扩展了{@link ByteBuffer}ByteBuffer类。
 *
 * <p> 映射的字节缓冲区及其表示的文件映射将保持有效，直到缓冲区本身被垃圾回收为止。
 *
 * <p> 映射的字节缓冲区的内容可以随时更改，例如，如果此程序或其他程序更改了映射文件的相应区域的内容。
 * 此类更改是否发生以及何时发生，取决于操作系统，因此未指定。
 *
 * <a name="inaccess"></a><p> 映射字节缓冲区的全部或部分可能随时无法访问，例如，如果映射文件被截断。
 * 尝试访问映射的字节缓冲区的不可访问区域将不会更改缓冲区的内容，
 * 并且将导致在访问时或稍后发生未指定的异常。因此，强烈建议采取适当的预防措施，
 * 以防止该程序或并发运行的程序对映射文件的操作，除非要读取或写入文件的内容。
 *
 * <p> 否则（除此之外），映射的字节缓冲区的行为与普通的直接字节缓冲区没有什么不同。 </p>
=======
 * A direct byte buffer whose content is a memory-mapped region of a file.
 * 一个直接字节缓冲区，其内容是文件的内存映射区域。
 *
 * <p> Mapped byte buffers are created via the {@link
 * java.nio.channels.FileChannel#map FileChannel.map} method.  This class
 * extends the {@link ByteBuffer} class with operations that are specific to
 * memory-mapped file regions.
 * 映射的字节缓冲区是通过{@link * java.nio.channels.FileChannel＃map FileChannel.map}方法创建的。
 * 此类*通过特定于*内存映射文件区域的操作扩展了{@link ByteBuffer}类。
 *
 * <p> A mapped byte buffer and the file mapping that it represents remain
 * valid until the buffer itself is garbage-collected.
 *映射的字节缓冲区及其表示的文件映射在缓冲区本身被垃圾回收之前一直有效
 * <p> The content of a mapped byte buffer can change at any time, for example
 * if the content of the corresponding region of the mapped file is changed by
 * this program or another.  Whether or not such changes occur, and when they
 * occur, is operating-system dependent and therefore unspecified.
 *映射字节缓冲区的内容可以随时更改，例如*如果此程序或其他程序更改了映射文件相应区域的内容。此类更改是否发生以及何时发生，取决于操作系统，因此未指定。
 * <a name="inaccess"></a><p> All or part of a mapped byte buffer may become
 * inaccessible at any time, for example if the mapped file is truncated.  An
 * attempt to access an inaccessible region of a mapped byte buffer will not
 * change the buffer's content and will cause an unspecified exception to be
 * thrown either at the time of the access or at some later time.  It is
 * therefore strongly recommended that appropriate precautions be taken to
 * avoid the manipulation of a mapped file by this program, or by a
 * concurrently running program, except to read or write the file's content.
 * 例如，如果映射文件被截断，则映射字节缓冲区的全部或部分可能无法访问。 *尝试访问映射的字节缓冲区的不可访问区域不会*更改缓冲区的内容，
 * 并且会导致在访问时或稍后发生未指定的异常。 *因此，强烈建议采取适当的预防措施，以免该程序或并发运行的程序对映射文件的操作，除非要读取或写入文件的内容。
 * <p> Mapped byte buffers otherwise behave no differently than ordinary direct
 * byte buffers. </p>
 *映射的字节缓冲区的行为与普通的直接*字节缓冲区没有什么不同
>>>>>>> c68d87e4
 *
 * @author Mark Reinhold
 * @author JSR-51 Expert Group
 * @since 1.4
 */

public abstract class MappedByteBuffer
    extends ByteBuffer
{

    // This is a little bit backwards: By rights MappedByteBuffer should be a
    // subclass of DirectByteBuffer, but to keep the spec clear and simple, and
    // for optimization purposes, it's easier to do it the other way around.
    // This works because DirectByteBuffer is a package-private class.
<<<<<<< HEAD
    //这有点倒退：按权利，MappedByteBuffer应该是DirectByteBuffer的一个子类，
    // 但是为了使规范清晰易懂，并且出于优化目的，反之亦然。 这是有效的，因为DirectByteBuffer是程序包专用的类。
=======
    // 这有点倒退：按权利，MappedByteBuffer应该是DirectByteBuffer的一个子类，但是为了使规范清晰易懂，并且//出于优化目的，反之亦然。 //这是有效的，因为DirectByteBuffer是程序包专用的类。
>>>>>>> c68d87e4
    // For mapped buffers, a FileDescriptor that may be used for mapping
    // operations if valid; null if the buffer is not mapped.
    // 对于映射的缓冲区，一个FileDescriptor（如果有效）可用于映射操作；如果未映射缓冲区，则为null。
    private final FileDescriptor fd;
//    对于映射的缓冲区，一个FileDescriptor（如果有效）可用于映射//操作；如果未映射缓冲区，则为nul
    // This should only be invoked by the DirectByteBuffer constructors
    //
    MappedByteBuffer(int mark, int pos, int lim, int cap, // package-private
                     FileDescriptor fd)
    {
        super(mark, pos, lim, cap);
        this.fd = fd;
    }

    MappedByteBuffer(int mark, int pos, int lim, int cap) { // package-private
        super(mark, pos, lim, cap);
        this.fd = null;
    }

    private void checkMapped() {
        if (fd == null)
            // Can only happen if a luser explicitly casts a direct byte buffer
            throw new UnsupportedOperationException();
    }

    // Returns the distance (in bytes) of the buffer from the page aligned address
    // of the mapping. Computed each time to avoid storing in every direct buffer.
    private long mappingOffset() {
        int ps = Bits.pageSize();
        long offset = address % ps;
        return (offset >= 0) ? offset : (ps + offset);
    }

    private long mappingAddress(long mappingOffset) {
        return address - mappingOffset;
    }

    private long mappingLength(long mappingOffset) {
        return (long)capacity() + mappingOffset;
    }

    /**
     * resident 驻留
     * Tells whether or not this buffer's content is resident in physical
     * memory.
     *
     * <p> A return value of <tt>true</tt> implies that it is highly likely
     * that all of the data in this buffer is resident in physical memory and
     * may therefore be accessed without incurring any virtual-memory page
     * faults or I/O operations.  A return value of <tt>false</tt> does not
     * necessarily imply that the buffer's content is not resident in physical
     * memory.
     *
     * <p> The returned value is a hint, rather than a guarantee, because the
     * underlying operating system may have paged out some of the buffer's data
     * by the time that an invocation of this method returns.  </p>
     * <p> 告知此缓冲区的内容是否驻留在物理内存中。
     * <p> 返回值true表示此缓冲区中的所有数据很有可能驻留在物理内存中，
     * 因此可以在不引起任何虚拟内存页面错误或I / O操作的情况下进行访问。
     * 返回值false不一定表示缓冲区的内容未驻留在物理内存中。
     * <p> 返回的值是提示，而不是保证，因为在此方法的调用返回时，底层操作系统可能已调出缓冲区的某些数据。
     *
     * @return  <tt>true</tt> if it is likely that this buffer's content
     *          is resident in physical memory
     */
    public final boolean isLoaded() {
        checkMapped();
        if ((address == 0) || (capacity() == 0))
            return true;
        long offset = mappingOffset();
        long length = mappingLength(offset);
        return isLoaded0(mappingAddress(offset), length, Bits.pageCount(length));
    }

    // not used, but a potential target for a store, see load() for details.
    private static byte unused;

    /**
     * Loads this buffer's content into physical memory.
     *
     * <p> This method makes a best effort to ensure that, when it returns,
     * this buffer's content is resident in physical memory.  Invoking this
     * method may cause some number of page faults and I/O operations to
     * occur. </p>
     * <p>将该缓冲区的内容加载到物理内存中。
     * <p>此方法将尽最大努力确保在返回时该缓冲区的内容驻留在物理内存中。调用此方法可能会导致一定数量的页面错误和I / O操作。
     *
     * @return  This buffer
     */
    public final MappedByteBuffer load() {
        checkMapped();
        if ((address == 0) || (capacity() == 0))
            return this;
        long offset = mappingOffset();
        long length = mappingLength(offset);
        load0(mappingAddress(offset), length);

        // Read a byte from each page to bring it into memory. A checksum
        // is computed as we go along to prevent the compiler from otherwise
        // considering the loop as dead code.
        Unsafe unsafe = Unsafe.getUnsafe();
        int ps = Bits.pageSize();
        int count = Bits.pageCount(length);
        long a = mappingAddress(offset);
        byte x = 0;
        for (int i=0; i<count; i++) {
            x ^= unsafe.getByte(a);
            a += ps;
        }
        if (unused != 0)
            unused = x;

        return this;
    }

    /**
     * Forces any changes made to this buffer's content to be written to the
     * storage device containing the mapped file.
     *
     * <p> If the file mapped into this buffer resides on a local storage
     * device then when this method returns it is guaranteed that all changes
     * made to the buffer since it was created, or since this method was last
     * invoked, will have been written to that device.
     *
     * <p> If the file does not reside on a local device then no such guarantee
     * is made.
     *  <p> 强制对此缓冲区内容进行的任何更改都将写入包含映射文件的存储设备中。
     *  <p> 如果映射到此缓冲区的文件位于本地存储设备上，则当此方法返回时，
     * 可以保证自创建缓冲区以来或对该方法最后一次调用以来对该缓冲区所做的所有更改都已写入该设备。
     *  <p> 如果文件不在本地设备上，则不做任何保证。
     *  <p>如果未以读/写模式({@link java.nio.channels.FileChannel.MapMode#READ_WRITE})映射此缓冲区，则调用此方法无效。
     *
     * <p> If this buffer was not mapped in read/write mode ({@link
     * java.nio.channels.FileChannel.MapMode#READ_WRITE}) then invoking this
     * method has no effect. </p>
     *
     * @return  This buffer
     */
    public final MappedByteBuffer force() {
        checkMapped();
        if ((address != 0) && (capacity() != 0)) {
            long offset = mappingOffset();
            force0(fd, mappingAddress(offset), mappingLength(offset));
        }
        return this;
    }

    private native boolean isLoaded0(long address, long length, int pageCount);
    private native void load0(long address, long length);
    private native void force0(FileDescriptor fd, long address, long length);
}<|MERGE_RESOLUTION|>--- conflicted
+++ resolved
@@ -5,27 +5,12 @@
 
 
 /**
-<<<<<<< HEAD
+ * 一个直接字节缓冲区，其内容是文件的内存映射区域。
+ * A direct byte buffer whose content is a memory-mapped region of a file.
  * 一个直接字节缓冲区，其内容是文件的内存映射区域。
  *
  * <p>映射的字节缓冲区是通过 {@link java.nio.channels.FileChannel#map }FileChannel.map方法创建的。
  * 此类使用特定于内存映射文件区域的操作扩展了{@link ByteBuffer}ByteBuffer类。
- *
- * <p> 映射的字节缓冲区及其表示的文件映射将保持有效，直到缓冲区本身被垃圾回收为止。
- *
- * <p> 映射的字节缓冲区的内容可以随时更改，例如，如果此程序或其他程序更改了映射文件的相应区域的内容。
- * 此类更改是否发生以及何时发生，取决于操作系统，因此未指定。
- *
- * <a name="inaccess"></a><p> 映射字节缓冲区的全部或部分可能随时无法访问，例如，如果映射文件被截断。
- * 尝试访问映射的字节缓冲区的不可访问区域将不会更改缓冲区的内容，
- * 并且将导致在访问时或稍后发生未指定的异常。因此，强烈建议采取适当的预防措施，
- * 以防止该程序或并发运行的程序对映射文件的操作，除非要读取或写入文件的内容。
- *
- * <p> 否则（除此之外），映射的字节缓冲区的行为与普通的直接字节缓冲区没有什么不同。 </p>
-=======
- * A direct byte buffer whose content is a memory-mapped region of a file.
- * 一个直接字节缓冲区，其内容是文件的内存映射区域。
- *
  * <p> Mapped byte buffers are created via the {@link
  * java.nio.channels.FileChannel#map FileChannel.map} method.  This class
  * extends the {@link ByteBuffer} class with operations that are specific to
@@ -33,6 +18,17 @@
  * 映射的字节缓冲区是通过{@link * java.nio.channels.FileChannel＃map FileChannel.map}方法创建的。
  * 此类*通过特定于*内存映射文件区域的操作扩展了{@link ByteBuffer}类。
  *
+ * <p> 映射的字节缓冲区及其表示的文件映射将保持有效，直到缓冲区本身被垃圾回收为止。
+ *
+ * <p> 映射的字节缓冲区的内容可以随时更改，例如，如果此程序或其他程序更改了映射文件的相应区域的内容。
+ * 此类更改是否发生以及何时发生，取决于操作系统，因此未指定。
+ *
+ * <a name="inaccess"></a><p> 映射字节缓冲区的全部或部分可能随时无法访问，例如，如果映射文件被截断。
+ * 尝试访问映射的字节缓冲区的不可访问区域将不会更改缓冲区的内容，
+ * 并且将导致在访问时或稍后发生未指定的异常。因此，强烈建议采取适当的预防措施，
+ * 以防止该程序或并发运行的程序对映射文件的操作，除非要读取或写入文件的内容。
+ *
+ * <p> 否则（除此之外），映射的字节缓冲区的行为与普通的直接字节缓冲区没有什么不同。 </p>
  * <p> A mapped byte buffer and the file mapping that it represents remain
  * valid until the buffer itself is garbage-collected.
  *映射的字节缓冲区及其表示的文件映射在缓冲区本身被垃圾回收之前一直有效
@@ -54,7 +50,6 @@
  * <p> Mapped byte buffers otherwise behave no differently than ordinary direct
  * byte buffers. </p>
  *映射的字节缓冲区的行为与普通的直接*字节缓冲区没有什么不同
->>>>>>> c68d87e4
  *
  * @author Mark Reinhold
  * @author JSR-51 Expert Group
@@ -69,12 +64,8 @@
     // subclass of DirectByteBuffer, but to keep the spec clear and simple, and
     // for optimization purposes, it's easier to do it the other way around.
     // This works because DirectByteBuffer is a package-private class.
-<<<<<<< HEAD
     //这有点倒退：按权利，MappedByteBuffer应该是DirectByteBuffer的一个子类，
     // 但是为了使规范清晰易懂，并且出于优化目的，反之亦然。 这是有效的，因为DirectByteBuffer是程序包专用的类。
-=======
-    // 这有点倒退：按权利，MappedByteBuffer应该是DirectByteBuffer的一个子类，但是为了使规范清晰易懂，并且//出于优化目的，反之亦然。 //这是有效的，因为DirectByteBuffer是程序包专用的类。
->>>>>>> c68d87e4
     // For mapped buffers, a FileDescriptor that may be used for mapping
     // operations if valid; null if the buffer is not mapped.
     // 对于映射的缓冲区，一个FileDescriptor（如果有效）可用于映射操作；如果未映射缓冲区，则为null。
