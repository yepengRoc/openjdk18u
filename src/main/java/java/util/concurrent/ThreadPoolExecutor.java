--- conflicted
+++ resolved
@@ -217,51 +217,36 @@
  * <li> In the default {@link ThreadPoolExecutor.AbortPolicy}, the
  * handler throws a runtime {@link RejectedExecutionException} upon
  * rejection. </li>
-<<<<<<< HEAD
  * 在默认的ThreadPoolExecutor.AbortPolicy中，处理程序在拒绝时会抛出运行时RejectedExecutionException。
-=======
  * 终止
  *
->>>>>>> c68d87e4
  * <li> In {@link ThreadPoolExecutor.CallerRunsPolicy}, the thread
  * that invokes {@code execute} itself runs the task. This provides a
  * simple feedback control mechanism that will slow down the rate that
  * new tasks are submitted. </li>
-<<<<<<< HEAD
  *  在ThreadPoolExecutor.CallerRunsPolicy中，调用执行自己的线程运行任务。这提供了一种简单的反馈控制机制，将降低新任务提交的速度。
+ * 在当前线程中执行
  *
  * <li> In {@link ThreadPoolExecutor.DiscardPolicy}, a task that
  * cannot be executed is simply dropped.  </li>
  * 在ThreadPoolExecutor.DiscardPolicy中，简单地删除了无法执行的任务。
-=======
- * 在当前线程中执行
- *
- * <li> In {@link ThreadPoolExecutor.DiscardPolicy}, a task that
- * cannot be executed is simply dropped.  </li>
  * 丢弃当前提交的任务
  *
->>>>>>> c68d87e4
  * <li>In {@link ThreadPoolExecutor.DiscardOldestPolicy}, if the
  * executor is not shut down, the task at the head of the work queue
  * is dropped, and then execution is retried (which can fail again,
  * causing this to be repeated.) </li>
-<<<<<<< HEAD
  * 在ThreadPoolExecutor.DiscardOldestPolicy中，如果未关闭执行程序，则将丢弃工作队列开头的任务，然后重试执行（该操作可能再次失败，导致重复执行此操作）。
  *
-=======
  *丢弃队列中老的任务
->>>>>>> c68d87e4
  * </ol>
  *
  * It is possible to define and use other kinds of {@link
  * RejectedExecutionHandler} classes. Doing so requires some care
  * especially when policies are designed to work only under particular
  * capacity or queuing policies. </dd>
-<<<<<<< HEAD
  *  可以定义和使用其他种类的RejectedExecutionHandler类。这样做需要格外小心，尤其是在设计策略仅在特定容量或排队策略下工作时。
-=======
  * 决绝
->>>>>>> c68d87e4
  *
  * <dt>Hook methods</dt>
  *
@@ -280,11 +265,8 @@
  *
  * <p>If hook or callback methods throw exceptions, internal worker
  * threads may in turn fail and abruptly terminate.</dd>
-<<<<<<< HEAD
+ *abruptly terminate突然中止
  * 如果钩子或回调方法引发异常，内部工作线程可能进而失败并突然终止。
-=======
- *abruptly terminate突然中止
->>>>>>> c68d87e4
  * <dt>Queue maintenance</dt>
  *
  * <dd>Method {@link #getQueue()} allows access to the work queue
@@ -362,13 +344,10 @@
      * two conceptual fields
      *   workerCount, indicating the effective number of threads
      *   runState,    indicating whether running, shutting down etc
-<<<<<<< HEAD
-     * 主池控制状态ctl是一个打包两个概念字段workerCount的原子整数，指示线程的有效数量runState，指示是否运行，关闭等。
-=======
      *   主池控制状态ctl是一个原子整数包装*
      *   两个概念字段* workerCount，指示有效线程数*
      *   runState，指示是否运行，关闭等
->>>>>>> c68d87e4
+     * 主池控制状态ctl是一个打包两个概念字段workerCount的原子整数，指示线程的有效数量runState，指示是否运行，关闭等。
      *
      * In order to pack them into one int, we limit workerCount to
      * (2^29)-1 (about 500 million) threads rather than (2^31)-1 (2
@@ -376,14 +355,11 @@
      * the future, the variable can be changed to be an AtomicLong,
      * and the shift/mask constants below adjusted. But until the need
      * arises, this code is a bit faster and simpler using an int.
-<<<<<<< HEAD
-     * 为了将它们打包为一个int，我们将workerCount限制为（2 ^ 29）-1（大约5亿）个线程，而不是（2 ^ 31）-1（20亿）可以表示的线程。
-     * 如果将来有问题，可以将该变量更改为AtomicLong，并在以下调整shift / mask常数。但是在需要之前，使用int可以使此代码更快，更简单。
-=======
      * 为了将它们打包为一个int，我们将workerCount限制为*（2 ^ 29）-1（约5亿个）线程
      * ，而不是（2 ^ 31）-1（2 *十亿）个其他可以表示的线程。如果将来可能出现此问题，
      * 可以将该变量更改为AtomicLong *，并在下面调整shift / mask常数。但是直到需要*出现时，使用int的这段代码才更快，更简单。
->>>>>>> c68d87e4
+     * 为了将它们打包为一个int，我们将workerCount限制为（2 ^ 29）-1（大约5亿）个线程，而不是（2 ^ 31）-1（20亿）可以表示的线程。
+     * 如果将来有问题，可以将该变量更改为AtomicLong，并在以下调整shift / mask常数。但是在需要之前，使用int可以使此代码更快，更简单。
      *
      * The workerCount is the number of workers that have been
      * permitted to start and not permitted to stop.  The value may be
@@ -392,16 +368,9 @@
      * asked, and when exiting threads are still performing
      * bookkeeping before terminating. The user-visible pool size is
      * reported as the current size of the workers set.
-<<<<<<< HEAD
      * workerCount是已被允许启动但不允许停止的工作线程数。该值可能与活动线程的实际数量暂时不同，
      * 例如，当ThreadFactory在被询问时未能创建线程，并且退出线程仍在终止之前执行簿记操作时，
      * 该值会有所不同。用户可见池大小报告为工作集的当前大小。
-=======
-     * workerCount是已被允许*且不允许停止的工人数。该值可能与实际的活动线程数暂时不同，例如，
-     * 当ThreadFactory在被询问时未能创建线程，而当退出的线程仍在执行终止之前的簿记操作时，
-     * 该值可能会暂时不同。用户可见的池大小报告为*工作集的当前大小。
-     *
->>>>>>> c68d87e4
      * The runState provides the main lifecycle control, taking on values:
      *
      *   RUNNING:  Accept new tasks and process queued tasks
@@ -447,17 +416,6 @@
      * 低28位记录的是工作线程数
      */
     private final AtomicInteger ctl = new AtomicInteger(ctlOf(RUNNING, 0));
-<<<<<<< HEAD
-    private static final int COUNT_BITS = Integer.SIZE - 3; //29
-    private static final int CAPACITY   = (1 << COUNT_BITS) - 1; //2^29 -1
-
-    // runState is stored in the high-order bits
-    private static final int RUNNING    = -1 << COUNT_BITS;//-2^29
-    private static final int SHUTDOWN   =  0 << COUNT_BITS;//0
-    private static final int STOP       =  1 << COUNT_BITS;//2^29  001  1
-    private static final int TIDYING    =  2 << COUNT_BITS;//2^20  010  整理
-    private static final int TERMINATED =  3 << COUNT_BITS;//2^30 + 2^29  011  终止
-=======
     private static final int COUNT_BITS = Integer.SIZE - 3;// 29 高3位做线程运行状态管理
     private static final int CAPACITY   = (1 << COUNT_BITS) - 1; // 2 30次方 -1 = 最大线程数 （29个1）
 
@@ -480,7 +438,6 @@
      */
     private static final int TIDYING    =  2 << COUNT_BITS;
     private static final int TERMINATED =  3 << COUNT_BITS;
->>>>>>> c68d87e4
 
     // Packing and unpacking ctl
 
@@ -575,11 +532,8 @@
     /**
      * Set containing all worker threads in pool. Accessed only when
      * holding mainLock.
-<<<<<<< HEAD
+     * 集包含池中的所有工作线程。仅在*保持mainLock时访问。
      * 所有的工作线程。只有持有了 mainLock 才能访问
-=======
-     * 集包含池中的所有工作线程。仅在*保持mainLock时访问。
->>>>>>> c68d87e4
      */
     private final HashSet<Worker> workers = new HashSet<Worker>();
 
@@ -834,16 +788,9 @@
      * termination possible -- reducing worker count or removing tasks
      * from the queue during shutdown. The method is non-private to
      * allow access from ScheduledThreadPoolExecutor.
-<<<<<<< HEAD
-     * 如果（关闭和池和队列为空）或（停止和池为空），则转换为TERMINATED状态。
-     * 如果可以终止，但workerCount非零，则中断一个空闲的worker，以确保关闭信号传播。
-     * 必须在可能终止的任何操作之后调用此方法-减少woker计数或在关闭期间从队列中删除任务。
-     * 该方法是非私有的，以允许从ScheduledThreadPoolExecutor访问。
-=======
      * 如果（关闭和池并且队列为空）或（停止和池为空），则转换为TERMINATED状态。如果可以终止，
      * 但是workerCount不为零，则中断*空闲的worker以确保传播关闭信号。必须在可能导致终止的任何操作之后调用此方法，
      * 以减少关闭状态下的工作人员计数或从队列中删除任务。该方法是非私有的，以允许从ScheduledThreadPoolExecutor访问。
->>>>>>> c68d87e4
      */
     final void tryTerminate() {
         for (;;) {
@@ -1046,17 +993,10 @@
      * creation fails, either due to the thread factory returning
      * null, or due to an exception (typically OutOfMemoryError in
      * Thread.start()), we roll back cleanly.
-<<<<<<< HEAD
      * 检查是否可以针对当前池状态和给定的边界（核心或最大值）添加新的工作程序。如果是这样，
      * 将相应地 调整工作程序计数，并且如果可能，将创建并启动一个新的工作程序，并运行firstTask作为其第一个任务。
      * 如果池已停止或有资格关闭，则此方法返回false。如果在询问时线程工厂无法创建线程，则还返回false。
      * 如果线程创建失败（由于线程工厂返回null或由于异常（通常是Thread.start（）中的OutOfMemoryError）），我们将进行干净的回滚。
-=======
-     * 检查是否可以针对当前*池状态和给定的界限（核心或最大值）添加新的工作程序。如果是这样，则将调整工作人员计数，
-     * 并在可能的情况下创建并启动一个新的工作人员，并将firstTask作为其第一个任务运行。如果池已停止或可以关闭，
-     * 则此方法返回false。如果在询问时线程*工厂无法创建线程，它也会返回false。如果线程创建失败（由于线程工厂返回null或由于异常
-     * （通常是Thread.start（）中的OutOfMemoryError）），我们将进行干净的回滚。
->>>>>>> c68d87e4
      *
      * @param firstTask the task the new thread should run first (or
      * null if none). Workers are created with an initial first task
@@ -1065,26 +1005,20 @@
      * or when the queue is full (in which case we must bypass queue).
      * Initially idle threads are usually created via
      * prestartCoreThread or to replace other dying workers.
-<<<<<<< HEAD
      * firstTask新线程应首先运行的任务（如果没有，则为null）。
      * 当线程数少于corePoolSize线程（在这种情况下，我们总是启动一个线程），
      * 或者队列已满（在这种情况下，我们必须绕过队列），使用初始的第一个任务（在execute（）方法中）创建工作程序以绕过队列。。
      * 最初，空闲线程通常是通过prestartCoreThread创建的，或者用于替换其他垂死的工作线程。
-=======
      *                  新线程应首先运行的任务（如果没有则为* null）。当初始线程的数量少于corePoolSize线程（在这种情况下，我们总是启动一个），
      *                  或队列已满时（在这种情况下，我们必须使用初始的第一个任务*（在execute（）方法中）创建工作程序，以绕过队列。绕过队列）。
      *                  最初，空闲线程通常是通过prestartCoreThread创建的，或者用于替换其他垂死的工作线程。
->>>>>>> c68d87e4
      *
      * @param core if true use corePoolSize as bound, else
      * maximumPoolSize. (A boolean indicator is used here rather than a
      * value to ensure reads of fresh values after checking other pool
      * state).
-<<<<<<< HEAD
+     *             如果为true，则使用corePoolSize作为绑定，否则 maximumPoolSize。 （这里使用布尔值指示符而不是值，以确保在检查其他pool 状态后读取新值）
      * core如果为true，请使用corePoolSize作为绑定，否则为maximumPoolSize。（此处使用布尔值指示符而不是值，以确保在检查其他池状态后读取新值）。
-=======
-     *             如果为true，则使用corePoolSize作为绑定，否则 maximumPoolSize。 （这里使用布尔值指示符而不是值，以确保在检查其他pool 状态后读取新值）
->>>>>>> c68d87e4
      * @return true if successful
      */
     private boolean addWorker(Runnable firstTask, boolean core) {
@@ -1093,7 +1027,6 @@
          * 这个for循环里的逻辑主要是实现worker 数目加1
          */
         for (;;) {
-<<<<<<< HEAD
             int c = ctl.get();//获取ctl值
             int rs = runStateOf(c);//获取当前线程的运行状态
 
@@ -1103,42 +1036,22 @@
              * 不是关闭状态。没有传入执行任务。
              * 线程池也不为空
              */
-=======
-            int c = ctl.get();
-            int rs = runStateOf(c);//获取运行状态
-
-            // Check if queue empty only if necessary.
             //检查线程池的状态
->>>>>>> c68d87e4
             if (rs >= SHUTDOWN &&
                 ! (rs == SHUTDOWN &&
                    firstTask == null &&
                    ! workQueue.isEmpty()))
                 return false;
 
-<<<<<<< HEAD
-            for (;;) {
-                //超过了最大任务数
-                int wc = workerCountOf(c);
-                if (wc >= CAPACITY ||
-                    wc >= (core ? corePoolSize : maximumPoolSize))
-                    return false;
-                if (compareAndIncrementWorkerCount(c))//任务数加1。成功则退出。任务数可能
-                    break retry;
-                c = ctl.get();  // Re-read ctl cas失败
-                if (runStateOf(c) != rs)//再来一遍。线程的状态改变，说明有其它线程先一步提交了任务。则重试
-                    continue retry;//继续
-                //工作线程改变
-=======
             for (;;) {//内层循环
                 int wc = workerCountOf(c);//获取工作线程数
                 //超过上限返回false
                 if (wc >= CAPACITY ||
                     wc >= (core ? corePoolSize : maximumPoolSize))
                     return false;
-                //worker 数加1，成功则跳出retry
-                if (compareAndIncrementWorkerCount(c))
+                if (compareAndIncrementWorkerCount(c))//任务数加1。成功则退出。任务数可能
                     break retry;
+                //工作线程改变
                 /**
                  * 线程数加1失败，则重试
                  */
@@ -1153,7 +1066,6 @@
                  */
                 if (runStateOf(c) != rs)
                     continue retry;
->>>>>>> c68d87e4
                 // else CAS failed due to workerCount change; retry inner loop
             }
         }
@@ -1179,12 +1091,8 @@
                     // Recheck while holding lock.
                     // Back out on ThreadFactory failure or if
                     // shut down before lock acquired.
-<<<<<<< HEAD
 //                    按住锁时重新检查。如果ThreadFactory失败或在获得锁之前关闭，请回退。
-                    int rs = runStateOf(ctl.get());
-=======
                     int rs = runStateOf(ctl.get());//获取运行状态
->>>>>>> c68d87e4
 
                     if (rs < SHUTDOWN ||
                         (rs == SHUTDOWN && firstTask == null)) {
@@ -1205,9 +1113,6 @@
                 } finally {
                     mainLock.unlock();
                 }
-<<<<<<< HEAD
-                if (workerAdded) {//添加线程成功则启动
-=======
                 /**
                  * 添加worker线程成功，则启动线程 TODO
                  *
@@ -1218,22 +1123,17 @@
                      * t,因为worker实现了runnable。所以这里的t.start()
                      * 实际执行的是worker.run方法
                      */
->>>>>>> c68d87e4
                     t.start();
                     workerStarted = true;
                 }
             }
         } finally {
-<<<<<<< HEAD
             if (! workerStarted)
-                addWorkerFailed(w);//没有启动成功，进行失败处理，从工作set中移除掉
-=======
-            if (! workerStarted)//没有启动成功
             /**
              * 添加失败。则woeker 数减1
              */
-                addWorkerFailed(w);
->>>>>>> c68d87e4
+                addWorkerFailed(w);//没有启动成功，进行失败处理，从工作set中移除掉
+
         }
         return workerStarted;
     }
@@ -1689,42 +1589,27 @@
          * task.  The call to addWorker atomically checks runState and
          * workerCount, and so prevents false alarms that would add
          * threads when it shouldn't, by returning false.
-<<<<<<< HEAD
          * 1.如果正在运行的线程少于corePoolSize线程，则以给定命令作为其冷杉任务启动一个新线程。
          * 对addWorker的调用从原子上检查runSt workerCount，从而通过返回false来防止在不应该执行的线程上发出错误警报。
-=======
-         * 如果正在运行的线程少于corePoolSize线程，请尝试使用给定命令作为其第一个任务来启动一个新线程。
-         * 对addWorker的调用从原子上检查runState和 workerCount，从而通过返回false来防止在不应该添加线程的情况下发出错误警报。
          *
->>>>>>> c68d87e4
          * 2. If a task can be successfully queued, then we still need
          * to double-check whether we should have added a thread
          * (because existing ones died since last checking) or that
          * the pool shut down since entry into this method. So we
          * recheck state and if necessary roll back the enqueuing if
          * stopped, or start a new thread if there are none.
-<<<<<<< HEAD
          * 2.如果一个任务可以成功排队，那么我们仍然需要仔细检查是否应该添加一个线程（因为现有线程自上次检查后就死了）
          * 或该池自进入此方法后就关闭了。因此，我们重新检查状态，并在必要时回滚排队（如果已停止），或者在没有线程的情况下启动新线程。
-         * 3. If we cannot queue task, then we try to add a new
-         * thread.  If it fails, we know we are shut down or saturated
-         * and so reject the task.
-         *  3.如果我们不能排队线程。如果失败，我们将拒绝该任务。
-         */
-        int c = ctl.get();
-        if (workerCountOf(c) < corePoolSize) {//低28位记录的是线程数。小于核心线程数
-            //则添加一个任务到队列，添加成功则返回
-=======
-         * 如果任务可以成功排队，那么我们仍然需要再次检查是否应该添加线程
-         * （因为现有线程自上次检查后就死掉了），或者*自进入此方法以来该池已关闭。
-         * 因此，我们重新检查状态，并在必要时回滚排队，如果停止，或者如果没有线程，则启动一个新线程。
          *
          * 3. If we cannot queue task, then we try to add a new
          * thread.  If it fails, we know we are shut down or saturated
          * and so reject the task.
+         *  3.
          * 如果我们无法将任务排队，那么我们尝试添加一个新的线程。如果失败，我们知道我们已关闭或处于饱和状态*，因此拒绝该任务。
          */
         int c = ctl.get();
+       //低28位记录的是线程数。小于核心线程数
+            //则添加一个任务到队列，添加成功则返回
         /**
          * 统计线程数，如果小于 core数量。则直接添加
          */
@@ -1735,33 +1620,21 @@
              *  要么已经超过core线程数。
              *  要么线程池不是一个正常状态了
              */
->>>>>>> c68d87e4
             if (addWorker(command, true))
                 return;
             c = ctl.get();
         }
         /**
-<<<<<<< HEAD
          * 如果上面的任务已经超过了 核心线程数。或者添加任务失败
          * 判断线程池的状态  运行状态，则把任务添加到队列中
          */
 
-        if (isRunning(c) && workQueue.offer(command)) {
-            int recheck = ctl.get();
-            if (! isRunning(recheck) && remove(command))//再次检查，如果线程池非运行状态则移除任务，执行拒绝策略
-                reject(command);
-            else if (workerCountOf(recheck) == 0)//如果没有任务。没有线程了
-                addWorker(null, false);//创建一个空线程，去任务队列拿任务执行
-        }
         /**
-         * 线程池不是running状态。使用maximum 创建线程。失败的话，走拒绝策略
-         */
-        else if (!addWorker(command, false))
-=======
          * 将任务添加进队列。进行排队。如果队列满了
          */
         if (isRunning(c) && workQueue.offer(command)) {
             int recheck = ctl.get();
+           //再次检查，如果线程池非运行状态则移除任务，执行拒绝策略
             /**
              * 不是运行状态，则移除任务。进行拒绝
              */
@@ -1770,9 +1643,13 @@
             /**
              * 工作线程数没有，则新增工作线程
              */
-            else if (workerCountOf(recheck) == 0)//工作线程数为 0
-                addWorker(null, false);
-        }
+            else if (workerCountOf(recheck) == 0)//如果没有任务。没有线程了
+                addWorker(null, false);//创建一个空线程，去任务队列拿任务执行
+
+        }
+        /**
+         * 线程池不是running状态。使用maximum 创建线程。失败的话，走拒绝策略
+         */
         /**
          * 如果上面添加任务失败，且 workQueue.offer(command)失败，
          *  说明已经达到core 核心线程数量。且等待队列满了
@@ -1780,7 +1657,6 @@
          *  这里的添加也会失败，说明已经达到了max最大核心线程数。然后走拒绝策略
          */
         else if (!addWorker(command, false))//添加。使用 max 线程执行
->>>>>>> c68d87e4
             reject(command);
     }
 
