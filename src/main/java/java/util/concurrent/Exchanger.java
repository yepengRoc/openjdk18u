--- conflicted
+++ resolved
@@ -280,23 +280,13 @@
      * contention.
      */
     @sun.misc.Contended static final class Node {
-<<<<<<< HEAD
-        int index;              // Arena index
-        int bound;              // Last recorded value of Exchanger.bound
-        int collides;           // Number of CAS failures at current bound  冲突次数
-        int hash;               // Pseudo-random for spins 伪随机旋转
-        Object item;            // This thread's current item
-        volatile Object match;  // Item provided by releasing thread
-        volatile Thread parked; // Set to this thread when parked, else null  记录阻塞的线程 或者 为null
-=======
         int index;              // Arena index  数组中的索引
         int bound;              // Last recorded value of Exchanger.bound  最后的记录值
         int collides;           // Number of CAS failures at current bound  冲突次数
         int hash;               // Pseudo-random for spins  自旋随机数
         Object item;            // This thread's current item  当前值
-        volatile Object match;  // Item provided by releasing thread  匹配值
+        volatile Object match;  // Item provided by releasing thread  匹配值 记录阻塞的线程 或者 为null
         volatile Thread parked; // Set to this thread when parked, else null 是否阻塞
->>>>>>> cfc5eb19
     }
 
     /** The corresponding thread local class */
@@ -349,20 +339,14 @@
          *
          */
         for (int i = p.index;;) {                      // access slot at i
-<<<<<<< HEAD
             /**
              * bound match collides
              */
-            int b, m, c; long j;                       // j is raw array offset
-            Node q = (Node)U.getObjectVolatile(a, j = (i << ASHIFT) + ABASE);
-            //获取数组中当前位置的值，并置为null
-=======
             int b, m, c; long j;                       // j is raw array offset j代表数组的偏移量。q标识数组中i位置的
             Node q = (Node)U.getObjectVolatile(a, j = (i << ASHIFT) + ABASE);
             /**
              * 说明数组的这个位置有值了，则设置为null
              */
->>>>>>> cfc5eb19
             if (q != null && U.compareAndSwapObject(a, j, q, null)) {
                 Object v = q.item;                     // release
                 q.match = item;
@@ -384,11 +368,7 @@
                     Thread t = Thread.currentThread(); // wait
                     for (int h = p.hash, spins = SPINS;;) {
                         Object v = p.match;
-<<<<<<< HEAD
-                        if (v != null) {//说明已经被其它线程置换了。则直接返回
-=======
-                        if (v != null) {//有匹配的了。
->>>>>>> cfc5eb19
+                        if (v != null) {//有匹配的了。说明已经被其它线程置换了。则直接返回
                             U.putOrderedObject(p, MATCH, null);
                             p.item = null;             // clear for next use
                             p.hash = h;
@@ -402,7 +382,7 @@
                                      (--spins & ((SPINS >>> 1) - 1)) == 0)
                                 Thread.yield();        // two yields per wait
                         }
-                        else if (U.getObjectVolatile(a, j) != p)//说明数组中j位置的 值已经变了。重置自旋次数
+                        else if (U.getObjectVolatile(a, j) != p)
                             spins = SPINS;       // releaser hasn't set match yet
                         else if (!t.isInterrupted() && m == 0 &&
                                  (!timed ||
@@ -552,13 +532,8 @@
         long end = timed ? System.nanoTime() + ns : 0L;
         int spins = (NCPU > 1) ? SPINS : 1;
         Object v;
-<<<<<<< HEAD
-        while ((v = p.match) == null) {
+        while ((v = p.match) == null) {//未有匹配者到来
             if (spins > 0) {//自旋
-=======
-        while ((v = p.match) == null) {//未有匹配者到来
-            if (spins > 0) {
->>>>>>> cfc5eb19
                 h ^= h << 1; h ^= h >>> 3; h ^= h << 10;
                 if (h == 0)
                     h = SPINS | (int)t.getId();
@@ -577,19 +552,12 @@
                      (!timed || (ns = end - System.nanoTime()) > 0L)) {
                 U.putObject(t, BLOCKER, this);//使自己阻塞
                 p.parked = t;
-<<<<<<< HEAD
                 if (slot == p)//slot没有改变。则进行阻塞操作
-                    U.park(false, ns);
+                    U.park(false, ns);//阻塞被等待被唤醒
                 /**
                  * 说明slot变了。或者当前线程被唤醒了或者超时
                  */
                 p.parked = null;
-=======
-                if (slot == p)
-                    U.park(false, ns);//阻塞被等待被唤醒
-                //说明slot变了
-                p.parked = null;//被唤醒了
->>>>>>> cfc5eb19
                 U.putObject(t, BLOCKER, null);
             }
             else if (U.compareAndSwapObject(this, SLOT, p, null)) {
@@ -660,19 +628,11 @@
          */
         Object item = (x == null) ? NULL_ITEM : x; // translate null args
         /**
-<<<<<<< HEAD
          * 第一次arena == null
          * 逻辑走 slotExchange
          */
         if ((arena != null ||
              (v = slotExchange(item, false, 0L)) == null) &&
-=======
-         * 第一次 arena == null
-         * 所以走 slotExchange 逻辑
-         */
-        if ((arena != null || (v = slotExchange(item, false, 0L)) == null)
-                &&
->>>>>>> cfc5eb19
             ((Thread.interrupted() || // disambiguates null return
               (v = arenaExchange(item, false, 0L)) == null)))
             throw new InterruptedException();
