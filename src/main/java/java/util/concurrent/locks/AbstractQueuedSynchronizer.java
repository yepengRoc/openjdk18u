/*
 * DO NOT ALTER OR REMOVE COPYRIGHT NOTICES OR THIS FILE HEADER.
 *
 * This code is free software; you can redistribute it and/or modify it
 * under the terms of the GNU General Public License version 2 only, as
 * published by the Free Software Foundation.  Oracle designates this
 * particular file as subject to the "Classpath" exception as provided
 * by Oracle in the LICENSE file that accompanied this code.
 *
 * This code is distributed in the hope that it will be useful, but WITHOUT
 * ANY WARRANTY; without even the implied warranty of MERCHANTABILITY or
 * FITNESS FOR A PARTICULAR PURPOSE.  See the GNU General Public License
 * version 2 for more details (a copy is included in the LICENSE file that
 * accompanied this code).
 *
 * You should have received a copy of the GNU General Public License version
 * 2 along with this work; if not, write to the Free Software Foundation,
 * Inc., 51 Franklin St, Fifth Floor, Boston, MA 02110-1301 USA.
 *
 * Please contact Oracle, 500 Oracle Parkway, Redwood Shores, CA 94065 USA
 * or visit www.oracle.com if you need additional information or have any
 * questions.
 */

/*
 * This file is available under and governed by the GNU General Public
 * License version 2 only, as published by the Free Software Foundation.
 * However, the following notice accompanied the original version of this
 * file:
 *
 * Written by Doug Lea with assistance from members of JCP JSR-166
 * Expert Group and released to the public domain, as explained at
 * http://creativecommons.org/publicdomain/zero/1.0/
 */

package java.util.concurrent.locks;
import java.util.concurrent.TimeUnit;
import java.util.ArrayList;
import java.util.Collection;
import java.util.Date;
import sun.misc.Unsafe;

/**
 * Provides a framework for implementing blocking locks and related
 * synchronizers (semaphores, events, etc) that rely on
 * first-in-first-out (FIFO) wait queues.  This class is designed to
 * be a useful basis for most kinds of synchronizers that rely on a
 * single atomic {@code int} value to represent state. Subclasses
 * must define the protected methods that change this state, and which
 * define what that state means in terms of this object being acquired
 * or released.  Given these, the other methods in this class carry
 * out all queuing and blocking mechanics. Subclasses can maintain
 * other state fields, but only the atomically updated {@code int}
 * value manipulated using methods {@link #getState}, {@link
 * #setState} and {@link #compareAndSetState} is tracked with respect
 * to synchronization.
 * 提供一个框架，用于实现依赖于先进先出（FIFO）等待队列的阻塞锁和相关的同步器（信号灯，事件等）。
 * 此类旨在为大多数依赖单个原子int值表示状态的同步器提供有用的基础。子类必须定义更改此状态的受保护方法，
 * 并定义该状态对于获取或释放此对象而言意味着什么。鉴于这些，此类中的其他方法将执行所有排队和阻塞机制。
 * 子类可以维护其他状态字段，但是仅跟踪关于同步的使用方法getState（），setState（int）和compareAndSetState（int，int）操作的原子更新的int值。
 *
 * <p>Subclasses should be defined as non-public internal helper
 * classes that are used to implement the synchronization properties
 * of their enclosing class.  Class
 * {@code AbstractQueuedSynchronizer} does not implement any
 * synchronization interface.  Instead it defines methods such as
 * {@link #acquireInterruptibly} that can be invoked as
 * appropriate by concrete locks and related synchronizers to
 * implement their public methods.
 * 子类应定义为用于实现其所在类的同步属性的非公共内部帮助器类。类AbstractQueuedSynchronizer不实现任何同步接口。
 * 相反，它定义了诸如acquireInterruptible（int）之类的方法，可以通过具体的锁和相关的同步器适当地调用这些方法以实现其公共方法。
 *
 * <p>This class supports either or both a default <em>exclusive</em>
 * mode and a <em>shared</em> mode. When acquired in exclusive mode,
 * attempted acquires by other threads cannot succeed. Shared mode
 * acquires by multiple threads may (but need not) succeed. This class
 * does not &quot;understand&quot; these differences except in the
 * mechanical sense that when a shared mode acquire succeeds, the next
 * waiting thread (if one exists) must also determine whether it can
 * acquire as well. Threads waiting in the different modes share the
 * same FIFO queue. Usually, implementation subclasses support only
 * one of these modes, but both can come into play for example in a
 * {@link ReadWriteLock}. Subclasses that support only exclusive or
 * only shared modes need not define the methods supporting the unused mode.
 * 此类支持默认排他模式和共享模式之一或两者。当以独占方式进行获取时，其他线程尝试进行的获取将无法成功。
 * 由多个线程获取的共享模式可能（但不一定）成功。该类不“理解”这些差异，只是从机械意义上说，
 * 当共享模式获取成功时，下一个等待线程（如果存在）还必须确定它是否也可以获取。在不同模式下等待的线程共享相同的FIFO队列。
 * 通常，实现子类仅支持这些模式之一，但例如可以在ReadWriteLock中发挥作用。仅支持互斥模式或仅共享模式的子类无需定义支持未使用模式的方法。
 *
 * <p>This class defines a nested {@link ConditionObject} class that
 * can be used as a {@link Condition} implementation by subclasses
 * supporting exclusive mode for which method {@link
 * #isHeldExclusively} reports whether synchronization is exclusively
 * held with respect to the current thread, method {@link #release}
 * invoked with the current {@link #getState} value fully releases
 * this object, and {@link #acquire}, given this saved state value,
 * eventually restores this object to its previous acquired state.  No
 * {@code AbstractQueuedSynchronizer} method otherwise creates such a
 * condition, so if this constraint cannot be met, do not use it.  The
 * behavior of {@link ConditionObject} depends of course on the
 * semantics of its synchronizer implementation.
 * 此类定义了一个嵌套的AbstractQueuedSynchronizer.ConditionObject类，该类可以由支持独占模式的子类用作Condition实现，
 * 该类的独占方式isHeldExclusively（）报告是否相对于当前线程独享同步，方法release（int）由当前线程调用getState（）值完全释放该对象，
 * 并在获得此保存状态值的情况下获取（int）最终将其恢复为先前的获取状态。否则，没有AbstractQueuedSynchronizer方法会创建这样的条件，
 * 因此，如果无法满足此约束，请不要使用它。当然，AbstractQueuedSynchronizer.ConditionObject的行为取决于其同步器实现的语义。
 *
 *
 * <p>This class provides inspection, instrumentation, and monitoring
 * methods for the internal queue, as well as similar methods for
 * condition objects. These can be exported as desired into classes
 * using an {@code AbstractQueuedSynchronizer} for their
 * synchronization mechanics.
 * 此类提供了内部队列的检查，检测和监视方法，以及条件对象的类似方法。可以根据需要使用AbstractQueuedSynchronizer将它们导出到类中以实现其同步机制。
 *
 * <p>Serialization of this class stores only the underlying atomic
 * integer maintaining state, so deserialized objects have empty
 * thread queues. Typical subclasses requiring serializability will
 * define a {@code readObject} method that restores this to a known
 * initial state upon deserialization.
 * 此类的序列化仅存储基础原子整数维护状态，因此反序列化的对象具有空线程队列。
 * 需要序列化性的典型子类将定义一个readObject方法，该方法在反序列化时将其恢复为已知的初始状态。
 *
 * <h3>Usage</h3>
 *
 * <p>To use this class as the basis of a synchronizer, redefine the
 * following methods, as applicable, by inspecting and/or modifying
 * the synchronization state using {@link #getState}, {@link
 * #setState} and/or {@link #compareAndSetState}:
 * 要将此类用作同步器的基础，请使用getState（），setState（int）
 * 和/或compareAndSetState（int，int）检查和/或修改同步状态，以重新定义以下方法（如适用）：
 *
 * <ul>
 * <li> {@link #tryAcquire}
 * <li> {@link #tryRelease}
 * <li> {@link #tryAcquireShared}
 * <li> {@link #tryReleaseShared}
 * <li> {@link #isHeldExclusively}
 * </ul>
 *
 * Each of these methods by default throws {@link
 * UnsupportedOperationException}.  Implementations of these methods
 * must be internally thread-safe, and should in general be short and
 * not block. Defining these methods is the <em>only</em> supported
 * means of using this class. All other methods are declared
 * {@code final} because they cannot be independently varied.
 * 默认情况下，这些方法中的每一个都会引发UnsupportedOperationException。
 * 这些方法的实现必须在内部是线程安全的，并且通常应简短且不阻塞。定义这些方法是使用此类的唯一受支持的方法。
 * 所有其他方法都被声明为最终方法，因为它们不能独立变化。
 *
 * <p>You may also find the inherited methods from {@link
 * AbstractOwnableSynchronizer} useful to keep track of the thread
 * owning an exclusive synchronizer.  You are encouraged to use them
 * -- this enables monitoring and diagnostic tools to assist users in
 * determining which threads hold locks.
 * 您可能还会发现从AbstractOwnableSynchronizer继承的方法对跟踪拥有独占同步器的线程很有用。
 * 鼓励您使用它们-这将启用监视和诊断工具，以帮助用户确定哪些线程持有锁。
 *
 * <p>Even though this class is based on an internal FIFO queue, it
 * does not automatically enforce FIFO acquisition policies.  The core
 * of exclusive synchronization takes the form:
 * 即使此类基于内部FIFO队列，它也不会自动执行FIFO获取策略。独占同步的核心采用以下形式：
 *
 * <pre>
 * Acquire:
 *     while (!tryAcquire(arg)) {
 *        <em>enqueue thread if it is not already queued</em>;如果线程尚未排队，则将其加入队列；
 *        <em>possibly block current thread</em>;
 *     }
 *
 * Release:
 *     if (tryRelease(arg))
 *        <em>unblock the first queued thread</em>;取消阻塞第一个排队的线程；
 * </pre>
 *
 * (Shared mode is similar but may involve cascading signals.)共享模式相似，但可能涉及级联信号。
 *
 * <p id="barging">Because checks in acquire are invoked before
 * enqueuing, a newly acquiring thread may <em>barge</em> ahead of
 * others that are blocked and queued.  However, you can, if desired,
 * define {@code tryAcquire} and/or {@code tryAcquireShared} to
 * disable barging by internally invoking one or more of the inspection
 * methods, thereby providing a <em>fair</em> FIFO acquisition order.
 * In particular, most fair synchronizers can define {@code tryAcquire}
 * to return {@code false} if {@link #hasQueuedPredecessors} (a method
 * specifically designed to be used by fair synchronizers) returns
 * {@code true}.  Other variations are possible.
 * 因为获取队列中的入库检查是在排队之前被调用的，所以新获取线程可能会在被阻塞和排队的其他线程之前插入。但是，如果需要，
 * 您可以定义tryAcquire和/或tryAcquireShared以通过内部调用一种或多种检查方法来禁用插入，从而提供公平的FIFO获取顺序。
 * 特别是，如果hasQueuedPredecessors（）（公平同步器专门设计的一种方法）返回true，则大多数公平同步器都可以定义tryAcquire返回false。其他变化是可能的。
 *
 * <p>Throughput and scalability are generally highest for the
 * default barging (also known as <em>greedy</em>,
 * <em>renouncement</em>, and <em>convoy-avoidance</em>) strategy.
 * While this is not guaranteed to be fair or starvation-free, earlier
 * queued threads are allowed to recontend before later queued
 * threads, and each recontention has an unbiased chance to succeed
 * against incoming threads.  Also, while acquires do not
 * &quot;spin&quot; in the usual sense, they may perform multiple
 * invocations of {@code tryAcquire} interspersed with other
 * computations before blocking.  This gives most of the benefits of
 * spins when exclusive synchronization is only briefly held, without
 * most of the liabilities when it isn't. If so desired, you can
 * augment this by preceding calls to acquire methods with
 * "fast-path" checks, possibly prechecking {@link #hasContended}
 * and/or {@link #hasQueuedThreads} to only do so if the synchronizer
 * is likely not to be contended.
 *
 * <p>This class provides an efficient and scalable basis for
 * synchronization in part by specializing its range of use to
 * synchronizers that can rely on {@code int} state, acquire, and
 * release parameters, and an internal FIFO wait queue. When this does
 * not suffice, you can build synchronizers from a lower level using
 * {@link java.util.concurrent.atomic atomic} classes, your own custom
 * {@link java.util.Queue} classes, and {@link LockSupport} blocking
 * support.
 * 此类为同步提供了有效且可扩展的基础，部分原因是该类的使用范围专门用于可以依赖于int状态，
 * 获取和释放参数以及内部FIFO等待队列的同步器。如果这还不足够，则可以使用原子类，自己的自定义Queue类和LockSupport阻止支持从较低级别构建同步器。
 * <h3>Usage Examples</h3>
 *
 * <p>Here is a non-reentrant mutual exclusion lock class that uses
 * the value zero to represent the unlocked state, and one to
 * represent the locked state. While a non-reentrant lock
 * does not strictly require recording of the current owner
 * thread, this class does so anyway to make usage easier to monitor.
 * It also supports conditions and exposes
 * one of the instrumentation methods:
 * 这是一个不可重入的互斥锁定类，使用值0表示解锁状态，使用值1表示锁定状态。尽管不可重入锁并不严格要求记录当前所有者线程，
 * 但无论如何，此类会这样做，以使使用情况更易于监视。它还支持条件并公开一种检测方法：
 *
 *  <pre> {@code
 * class Mutex implements Lock, java.io.Serializable {
 *
 *   // Our internal helper class
 *   private static class Sync extends AbstractQueuedSynchronizer {
 *     // Reports whether in locked state
 *     protected boolean isHeldExclusively() {
 *       return getState() == 1;
 *     }
 *
 *     // Acquires the lock if state is zero
 *     public boolean tryAcquire(int acquires) {
 *       assert acquires == 1; // Otherwise unused
 *       if (compareAndSetState(0, 1)) {
 *         setExclusiveOwnerThread(Thread.currentThread());
 *         return true;
 *       }
 *       return false;
 *     }
 *
 *     // Releases the lock by setting state to zero
 *     protected boolean tryRelease(int releases) {
 *       assert releases == 1; // Otherwise unused
 *       if (getState() == 0) throw new IllegalMonitorStateException();
 *       setExclusiveOwnerThread(null);
 *       setState(0);
 *       return true;
 *     }
 *
 *     // Provides a Condition
 *     Condition newCondition() { return new ConditionObject(); }
 *
 *     // Deserializes properly
 *     private void readObject(ObjectInputStream s)
 *         throws IOException, ClassNotFoundException {
 *       s.defaultReadObject();
 *       setState(0); // reset to unlocked state
 *     }
 *   }
 *
 *   // The sync object does all the hard work. We just forward to it.
 *   private final Sync sync = new Sync();
 *
 *   public void lock()                { sync.acquire(1); }
 *   public boolean tryLock()          { return sync.tryAcquire(1); }
 *   public void unlock()              { sync.release(1); }
 *   public Condition newCondition()   { return sync.newCondition(); }
 *   public boolean isLocked()         { return sync.isHeldExclusively(); }
 *   public boolean hasQueuedThreads() { return sync.hasQueuedThreads(); }
 *   public void lockInterruptibly() throws InterruptedException {
 *     sync.acquireInterruptibly(1);
 *   }
 *   public boolean tryLock(long timeout, TimeUnit unit)
 *       throws InterruptedException {
 *     return sync.tryAcquireNanos(1, unit.toNanos(timeout));
 *   }
 * }}</pre>
 *
 * <p>Here is a latch class that is like a
 * {@link java.util.concurrent.CountDownLatch CountDownLatch}
 * except that it only requires a single {@code signal} to
 * fire. Because a latch is non-exclusive, it uses the {@code shared}
 * acquire and release methods.
 * 这是一个类似于CountDownLatch的闩锁类，只不过它只需要触发一个信号即可。因为闩锁是非排他性的，所以它使用共享的获取和释放方法。
 *
 *  <pre> {@code
 * class BooleanLatch {
 *
 *   private static class Sync extends AbstractQueuedSynchronizer {
 *     boolean isSignalled() { return getState() != 0; }
 *
 *     protected int tryAcquireShared(int ignore) {
 *       return isSignalled() ? 1 : -1;
 *     }
 *
 *     protected boolean tryReleaseShared(int ignore) {
 *       setState(1);
 *       return true;
 *     }
 *   }
 *
 *   private final Sync sync = new Sync();
 *   public boolean isSignalled() { return sync.isSignalled(); }
 *   public void signal()         { sync.releaseShared(1); }
 *   public void await() throws InterruptedException {
 *     sync.acquireSharedInterruptibly(1);
 *   }
 * }}</pre>
 *
 * @since 1.5
 * @author Doug Lea
 */
public abstract class AbstractQueuedSynchronizer
    extends AbstractOwnableSynchronizer
    implements java.io.Serializable {

    private static final long serialVersionUID = 7373984972572414691L;

    /**
     * Creates a new {@code AbstractQueuedSynchronizer} instance
     * with initial synchronization state of zero.
     */
    protected AbstractQueuedSynchronizer() { }

    /**
     * Wait queue node class.
     *
     * <p>The wait queue is a variant of a "CLH" (Craig, Landin, and
     * Hagersten) lock queue. CLH locks are normally used for
     * spinlocks.  We instead use them for blocking synchronizers, but
     * use the same basic tactic of holding some of the control
     * information about a thread in the predecessor of its node.  A
     * "status" field in each node keeps track of whether a thread
     * should block.  A node is signalled when its predecessor
     * releases.  Each node of the queue otherwise serves as a
     * specific-notification-style monitor holding a single waiting
     * thread. The status field does NOT control whether threads are
     * granted locks etc though.  A thread may try to acquire if it is
     * first in the queue. But being first does not guarantee success;
     * it only gives the right to contend.  So the currently released
     * contender thread may need to rewait.
     * <p>等待队列是“ CLH”（Craig，Landin和Hagersten）锁定队列的变体。CLH锁通常用于自旋锁。相反，我们将它们用于阻塞同步器，
     * 但是使用相同的基本策略，即在其节点的前身中保存有关线程的某些控制信息。每个节点中的“状态”字段将跟踪线程是否应阻塞。
     * 节点的前任释放时会发出信号。否则，队列的每个节点都将用作持有单个等待线程的特定通知样式的监视器。虽然状态字段不控制是否授予线程锁等。
     * 线程可能会尝试获取它是否在队列中的第一位。但是先行并不能保证成功。它只赋予了抗辩的权利。因此，当前发布的竞争者线程可能需要重新等待。
     *
     * <p>To enqueue into a CLH lock, you atomically splice it in as new
     * tail. To dequeue, you just set the head field.
     * <p>要加入CLH锁，您可以自动将其作为新尾部拼接。要出队，您只需设置头字段。
     * <pre>
     *      +------+  prev +-----+       +-----+
     * head |      | <---- |     | <---- |     |  tail
     *      +------+       +-----+       +-----+
     * </pre>
     *
     * <p>Insertion into a CLH queue requires only a single atomic
     * operation on "tail", so there is a simple atomic point of
     * demarcation from unqueued to queued. Similarly, dequeuing
     * involves only updating the "head". However, it takes a bit
     * more work for nodes to determine who their successors are,
     * in part to deal with possible cancellation due to timeouts
     * and interrupts.
     * <p>插入到CLH队列中，只需要对“尾巴”执行一次原子操作，因此从未排队到 排队 都有一个简单的原子分界点。
     * 同样，出队仅涉及更新“头”。但是，要确定节点的后继者是谁，需要花费更多的精力，
     * 部分原因是要处理由于超时和中断而可能导致的取消。
     *
     * <p>The "prev" links (not used in original CLH locks), are mainly
     * needed to handle cancellation. If a node is cancelled, its
     * successor is (normally) relinked to a non-cancelled
     * predecessor. For explanation of similar mechanics in the case
     * of spin locks, see the papers by Scott and Scherer at
     * <p>“ prev”链接（在原始CLH锁中未使用）需要处理取消。如果取消某个节点，
     * 则后继节点（通常）将重新链接到未取消的前任节点。有关自旋锁中类似机制的说明，请参见Scott和Scherer的论文，网址为
     * http://www.cs.rochester.edu/u/scott/synchronization/
     *
     * <p>We also use "next" links to implement blocking mechanics.
     * The thread id for each node is kept in its own node, so a
     * predecessor signals the next node to wake up by traversing
     * next link to determine which thread it is.  Determination of
     * successor must avoid races with newly queued nodes to set
     * the "next" fields of their predecessors.  This is solved
     * when necessary by checking backwards from the atomically
     * updated "tail" when a node's successor appears to be null.
     * (Or, said differently, the next-links are an optimization
     * so that we don't usually need a backward scan.)
     * <p>我们还使用“下一个”链接来实现阻塞机制每个节点的线程ID都保存在其自己的节点中，
     * 因此前任通过遍历下一个链接以确定它是哪个线程来发信号通知下一个节点唤醒。
     * 确定后继者必须避免与新排队的节点竞争来设置其前任节点的“ next”字段。在必要时，
     * 可以通过在节点的后继者似乎为空时从原子更新的“尾部”向后检查来解决此问题。（或者换句话说，下一个链接是一种优化，因此我们通常不需要向后扫描。）
     *
     * <p>Cancellation introduces some conservatism to the basic
     * algorithms.  Since we must poll for cancellation of other
     * nodes, we can miss noticing whether a cancelled node is
     * ahead or behind us. This is dealt with by always unparking
     * successors upon cancellation, allowing them to stabilize on
     * a new predecessor, unless we can identify an uncancelled
     * predecessor who will carry this responsibility.
     * <p>取消将一些保守性引入到基本算法中。由于我们必须轮询其他节点的取消，
     * 因此我们可能会遗漏一个被取消的节点在我们前面还是后面。要解决此问题，
     * 必须始终在取消合同时取消继任者，使他们能够稳定在新的前任身上，除非我们能够确定一个将要承担此责任的前任取消。
     *
     * <p>CLH queues need a dummy header node to get started. But
     * we don't create them on construction, because it would be wasted
     * effort if there is never contention. Instead, the node
     * is constructed and head and tail pointers are set upon first
     * contention.
     * <p> CLH队列需要一个虚拟标头节点才能开始。但是，我们不会在构建过程中创建它们，
     * 因为如果没有争用，这将是徒劳的。而是构造节点，并在第一次争用时设置头和尾指针。
     *
     * 哨兵节点，不是在构造函数中创建的，而是第一次创建节点时创建的
     *
     * <p>Threads waiting on Conditions use the same nodes, but
     * use an additional link. Conditions only need to link nodes
     * in simple (non-concurrent) linked queues because they are
     * only accessed when exclusively held.  Upon await, a node is
     * inserted into a condition queue.  Upon signal, the node is
     * transferred to the main queue.  A special value of status
     * field is used to mark which queue a node is on.
     * <p>等待条件的线程使用相同的节点，但是使用附加的链接。条件只需要在简单（非并行）链接队列中链接节点，
     * 因为只有在专用时才可以访问它们。等待时，将节点插入条件队列。收到信号后，该节点将转移到主队列。状态字段的特殊值用于标记节点所在的队列。
     *
     * <p>Thanks go to Dave Dice, Mark Moir, Victor Luchangco, Bill
     * Scherer and Michael Scott, along with members of JSR-166
     * expert group, for helpful ideas, discussions, and critiques
     * on the design of this class.
     *
     * 双向队列
     */
    static final class Node {
        /** Marker to indicate a node is waiting in shared mode */
        static final Node SHARED = new Node();//标明当前节点是共享模式
        /** Marker to indicate a node is waiting in exclusive mode */
        static final Node EXCLUSIVE = null;//排他模式

        /** waitStatus value to indicate thread has cancelled */
        static final int CANCELLED =  1;//节点状态为等待
        /** waitStatus value to indicate successor's thread needs unparking */
        static final int SIGNAL    = -1;//waitStatus值，指示后续线程需要释放。需要被唤醒
        /** waitStatus value to indicate thread is waiting on condition */
        static final int CONDITION = -2;//指示线程正在等待条件。 处于等待
        /**
         * waitStatus value to indicate the next acquireShared should
         * unconditionally propagate
         * waitStatus值，指示下一个acquireShared应该无条件传播
         */
        static final int PROPAGATE = -3;

        /**
         * Status field, taking on only the values:
         *   SIGNAL:     The successor of this node is (or will soon be)
         *               blocked (via park), so the current node must
         *               unpark its successor when it releases or
         *               cancels. To avoid races, acquire methods must
         *               first indicate they need a signal,
         *               then retry the atomic acquire, and then,
         *               on failure, block.
         *               该节点的后继者被（或很快将被阻止）（通过park 阻塞），
         *               因此当前节点释放或取消时必须取消其后继者的park 阻塞。为了避免种族冲突，
         *               acquire方法必须首先表明它们需要信号，然后重试原子获取，然后在失败时阻塞。
         *   CANCELLED:  This node is cancelled due to timeout or interrupt.
         *               Nodes never leave this state. In particular,
         *               a thread with cancelled node never again blocks.
         *               由于超时或中断，该节点被取消。节点永远不会离开此状态。特别是，具有取消节点的线程永远不会再次阻塞。
         *   CONDITION:  This node is currently on a condition queue.
         *               It will not be used as a sync queue node
         *               until transferred, at which time the status
         *               will be set to 0. (Use of this value here has
         *               nothing to do with the other uses of the
         *               field, but simplifies mechanics.)
         *               该节点当前在条件队列中。在传输之前，它不会用作同步队列节点，此时状态将设置为0。
         *               （此值的使用与该字段的其他用途无关，但简化了机制。）
         *   PROPAGATE:  A releaseShared should be propagated to other
         *               nodes. This is set (for head node only) in
         *               doReleaseShared to ensure propagation
         *               continues, even if other operations have
         *               since intervened.
         *               releaseShared应该传播到其他节点。在doReleaseShared中对此进行了设置（仅适用于头节点），
         *               以确保传播继续进行，即使此后进行了其他操作也是如此。
         *   0:          None of the above
         *
         * The values are arranged numerically to simplify use.
         * Non-negative values mean that a node doesn't need to
         * signal. So, most code doesn't need to check for particular
         * values, just for sign.
         * 这些值以数字方式排列以简化使用。非负值表示节点不需要发信号。因此，大多数代码不需要检查特定值，仅需检查符号即可。
         *
         * The field is initialized to 0 for normal sync nodes, and
         * CONDITION for condition nodes.  It is modified using CAS
         * (or when possible, unconditional volatile writes).
         * 对于普通同步节点，该字段初始化为0，对于条件节点，该字段初始化为CONDITION。
         * 使用CAS（或在可能的情况下进行无条件的易失性写操作）对其进行修改。
         */
        volatile int waitStatus;

        /**
         * Link to predecessor node that current node/thread relies on
         * for checking waitStatus. Assigned during enqueuing, and nulled
         * out (for sake of GC) only upon dequeuing.  Also, upon
         * cancellation of a predecessor, we short-circuit while
         * finding a non-cancelled one, which will always exist
         * because the head node is never cancelled: A node becomes
         * head only as a result of successful acquire. A
         * cancelled thread never succeeds in acquiring, and a thread only
         * cancels itself, not any other node.
         * 链接到当前节点/线程用来检查waitStatus的先前节点。在入队期间分配，
         * 并且仅在出队时将其清空（出于GC的考虑）。同样，在取消前任后，我们会短路，
         * 同时找到一个未取消的前任，这将始终存在，因为根节点永远不会被取消：只有成功获取后，结点才变为根。
         * 取消的线程永远不会成功获取，并且线程只会取消自身，不会取消任何其他节点。
         */
        volatile Node prev;

        /**
         * Link to the successor node that the current node/thread
         * unparks upon release. Assigned during enqueuing, adjusted
         * when bypassing cancelled predecessors, and nulled out (for
         * sake of GC) when dequeued.  The enq operation does not
         * assign next field of a predecessor until after attachment,
         * so seeing a null next field does not necessarily mean that
         * node is at end of queue. However, if a next field appears
         * to be null, we can scan prev's from the tail to
         * double-check.  The next field of cancelled nodes is set to
         * point to the node itself instead of null, to make life
         * easier for isOnSyncQueue.
         * 链接到后继节点，当前节点/线程在释放时将其解散。在排队过程中分配，在绕过已取消的前辈时进行调整，在出队时清零（出于GC的考虑）。
         * enq操作直到附加后才分配前任的下一个字段，因此看到空的下一个字段并不一定意味着该节点位于队列末尾。
         * 但是，如果下一个字段显示为空，则我们可以从尾部扫描上一个以进行再次检查。已取消节点的下一个字段设置为指向节点本身而不是null，
         * 以使isOnSyncQueue的工作更轻松。
         */
        volatile Node next;

        /**
         * The thread that enqueued this node.  Initialized on
         * construction and nulled out after use.
         * 使该节点排队的线程。在构造上初始化，使用后消失。
         */
        volatile Thread thread;

        /**
         * Link to next node waiting on condition, or the special
         * value SHARED.  Because condition queues are accessed only
         * when holding in exclusive mode, we just need a simple
         * linked queue to hold nodes while they are waiting on
         * conditions. They are then transferred to the queue to
         * re-acquire. And because conditions can only be exclusive,
         * we save a field by using special value to indicate shared
         * mode.
         * 链接到等待条件的下一个节点，或者链接到特殊值SHARED。由于条件队列仅在以独占模式保存时才被访问，
         * 因此我们只需要一个简单的链接队列即可在节点等待条件时保存节点。然后将它们转移到队列中以重新获取。
         * 并且由于条件只能是互斥的，因此我们使用特殊值来表示共享模式来保存字段。
         */
        Node nextWaiter;

        /**
         * Returns true if node is waiting in shared mode.
         */
        final boolean isShared() {
            return nextWaiter == SHARED;
        }

        /**
         * Returns previous node, or throws NullPointerException if null.
         * Use when predecessor cannot be null.  The null check could
         * be elided, but is present to help the VM.
         * 可以取消空检查，但它可以帮助虚拟机。
         *
         * @return the predecessor of this node
         */
        final Node predecessor() throws NullPointerException {
            Node p = prev;
            if (p == null)
                throw new NullPointerException();
            else
                return p;
        }

        Node() {    // Used to establish initial head or SHARED marker
        }

        Node(Thread thread, Node mode) {     // Used by addWaiter
            this.nextWaiter = mode;
            this.thread = thread;
        }

        Node(Thread thread, int waitStatus) { // Used by Condition
            this.waitStatus = waitStatus;
            this.thread = thread;
        }
    }

    /**
     * Head of the wait queue, lazily initialized.  Except for
     * initialization, it is modified only via method setHead.  Note:
     * If head exists, its waitStatus is guaranteed not to be
     * CANCELLED.
     * 等待队列的头，延迟初始化。除初始化外，只能通过setHead方法进行修改。注意：如果head存在，则保证其waitStatus不被取消。
     */
    private transient volatile Node head;

    /**
     * Tail of the wait queue, lazily initialized.  Modified only via
     * method enq to add new wait node.
     */
    private transient volatile Node tail;

    /**
     * The synchronization state.
     * 同步状态
     */
    private volatile int state;

    /**
     * Returns the current value of synchronization state.
     * This operation has memory semantics of a {@code volatile} read.
     * @return current state value
     */
    protected final int getState() {
        return state;
    }

    /**
     * Sets the value of synchronization state.
     * This operation has memory semantics of a {@code volatile} write.
     * 设置同步状态的值。此操作具有{@code volatile}写操作的内存语义。
     * @param newState the new state value
     */
    protected final void setState(int newState) {
        state = newState;
    }

    /**
     * Atomically sets synchronization state to the given updated
     * value if the current state value equals the expected value.
     * This operation has memory semantics of a {@code volatile} read
     * and write.
     *
     * @param expect the expected value
     * @param update the new value
     * @return {@code true} if successful. False return indicates that the actual
     *         value was not equal to the expected value.
     */
    protected final boolean compareAndSetState(int expect, int update) {
        // See below for intrinsics setup to support this
        return unsafe.compareAndSwapInt(this, stateOffset, expect, update);
    }

    // Queuing utilities

    /**
     * The number of nanoseconds for which it is faster to spin
     * rather than to use timed park. A rough estimate suffices
     * to improve responsiveness with very short timeouts.
     * spin比使用定时停驻更快的纳秒数。粗略估计足以在非常短的超时时间内提高响应速度。
     */
    static final long spinForTimeoutThreshold = 1000L;

    /**
     * 插入节点进入队列
     * Inserts node into queue, initializing if necessary. See picture above.
     * @param node the node to insert
     * @return node's predecessor
     */
    private Node enq(final Node node) {
<<<<<<< HEAD
        //通过死循环进行插入
=======
        /**
         * 死循环入队。因为多线程节点变动频繁
         */
>>>>>>> c68d87e4
        for (;;) {
            /**
             * 获取tail节点，如果为null，说明都已经出队了。
             *  则设置头结点为一个 new Node()节点（哨兵节点，做边界判断使用），tail指向head。接着循环，
             *  通过不断尝试把node加入队列
             */
            Node t = tail;
            /**
             * 如果尾几点不存在，则说明队列中没有节点。
             * 设置头节点为一个空节点-就是一个哨兵节点
             */
            if (t == null) { // Must initialize
                if (compareAndSetHead(new Node()))
                    tail = head;
            } else {
                /**
                 * 队列中有节点，则设置当前节点为尾节点。失败则重试
                 */
                node.prev = t;
                if (compareAndSetTail(t, node)) {
                    t.next = node;
                    return t;
                }
            }
        }
    }

    /**
     * Creates and enqueues node for current thread and given mode.
     *
     * @param mode Node.EXCLUSIVE for exclusive, Node.SHARED for shared
     * @return the new node
     *
     * 添加一个等待着
     */
    private Node addWaiter(Node mode) {
<<<<<<< HEAD
        Node node = new Node(Thread.currentThread(), mode);//初始化一个node节点
        // Try the fast path of enq; backup to full enq on failure
        Node pred = tail;//pre指向尾结点
        if (pred != null) {//说明队列中已经有值了
            node.prev = pred;//设置pre的前一个节点为tail
            /**
             * 设置尾结点为node,因为pred由预期的值变为node.
             * 设置tail由pre指向的地址空间变为 node指向的地址空间
             *
             * 如果设置失败，说明有其它node抢先一步入队了。tail已经变了
             * 这里更新失败。进入enq方法
             */
            if (compareAndSetTail(pred, node)) {
=======
        /**
         * 排它模式。
         *
         */
        Node node = new Node(Thread.currentThread(), mode);
        // Try the fast path of enq; backup to full enq on failure
        /**
         * 双向对链表。
         * tail节点不为null。说明队列中有节点，直接入队
         */
        Node pred = tail;
        if (pred != null) {
            node.prev = pred;
            if (compareAndSetTail(pred, node)) {//设置新节点为尾节点。失败的话，则走后面的enq
>>>>>>> c68d87e4
                pred.next = node;
                return node;
            }
        }
<<<<<<< HEAD
        //入队方法
=======
        /**
         * 进入双向链表的方法
         */
>>>>>>> c68d87e4
        enq(node);
        return node;
    }

    /**
     * Sets head of queue to be node, thus dequeuing. Called only by
     * acquire methods.  Also nulls out unused fields for sake of GC
     * and to suppress unnecessary signals and traversals.
     *
     * @param node the node
     */
    private void setHead(Node node) {
        /**
         * 当前节点赋值给head
         * 设置节点记录的线程为null，线程已经获取锁成功了，不用记录
         * 头结点没有前一个节点，所以把pre设置为null
         */
        head = node;
        node.thread = null;
        node.prev = null;
    }

    /**
     * Wakes up node's successor, if one exists.
     *
     * @param node the node
     */
    private void unparkSuccessor(Node node) {
        /*
         * If status is negative (i.e., possibly needing signal) try
         * to clear in anticipation of signalling.  It is OK if this
         * fails or if status is changed by waiting thread.
         * 如果状态是否定的（即可能需要信号），请尝试清除以预期发出信号。如果失败或等待线程更改状态，则可以。
         *
         * 恢复当前节点的状态为 0
         */
        int ws = node.waitStatus;
        if (ws < 0)//恢复node的节点状态为 0
            compareAndSetWaitStatus(node, ws, 0);

        /*
         * Thread to unpark is held in successor, which is normally
         * just the next node.  But if cancelled or apparently null,
         * traverse backwards from tail to find the actual
         * non-cancelled successor.
         * 要取消驻留的线程保留在后继线程中，后者通常只是下一个节点。但是，如果取消或显然为空，请从尾部向后移动以找到实际的未取消后继者。
         *
         * 当前节点的状态为1，标明取消了。则从尾部找当前节点的下一个不为取消状态的节点
         */
        Node s = node.next;//node 要出队，需要唤醒node的下一个节点
        if (s == null || s.waitStatus > 0) {
            s = null;
            /**
             * 从尾一直往前，如果取消了，则不对s进行赋值，最后s即为 node之后第一个没有取消的节点
             */
            for (Node t = tail; t != null && t != node; t = t.prev)
                if (t.waitStatus <= 0)//这里没有break。不停覆盖s值，直到，node的下一个不为取消的节点
                    s = t;
        }
        if (s != null)//唤醒s节点
            LockSupport.unpark(s.thread);
    }

    /**
     * Release action for shared mode -- signals successor and ensures
     * propagation. (Note: For exclusive mode, release just amounts
     * to calling unparkSuccessor of head if it needs signal.)
     */
    private void doReleaseShared() {
        /*
         * Ensure that a release propagates, even if there are other
         * in-progress acquires/releases.  This proceeds in the usual
         * way of trying to unparkSuccessor of head if it needs
         * signal. But if it does not, status is set to PROPAGATE to
         * ensure that upon release, propagation continues.
         * Additionally, we must loop in case a new node is added
         * while we are doing this. Also, unlike other uses of
         * unparkSuccessor, we need to know if CAS to reset status
         * fails, if so rechecking.
         * 即使有其他正在进行的获取/发布，也要确保发布传播。如果需要信号，
         * 则以尝试取消headSuccessor的常规方式进行。但是，如果没有，则将状态设置为PROPAGATE，
         * 以确保释放后继续传播。此外，在执行此操作时，必须循环以防添加新节点。另外，与unparkSuccessor的其他用法不同，
         * 我们需要知道CAS重置状态是否失败，如果重新检查，则失败。
         */
        for (;;) {
            Node h = head;
            if (h != null && h != tail) {
                int ws = h.waitStatus;
                if (ws == Node.SIGNAL) {
<<<<<<< HEAD
                    /**
                     * 因为不停的出队，所以这个时候 很有可能 h已经变了。会导致cas失败。
                     * cas没有失败则直接进行唤醒
                     */
                    if (!compareAndSetWaitStatus(h, Node.SIGNAL, 0))//如果是singnal状态，则更新为0，
                        continue;            // loop to recheck cases
                    unparkSuccessor(h);//唤醒head后的节点
                }
                //这里为0 说明head已经不再队列里了。更改head的值为 -3，说明是一个共享节点。
                //刚进入队列，还没设置为 -1，就被唤醒
                else if (ws == 0 &&
                         !compareAndSetWaitStatus(h, 0, Node.PROPAGATE))//节点状态由 0 设置为 -3.则进入无限循环中。
=======
                    if (!compareAndSetWaitStatus(h, Node.SIGNAL, 0))//head节点状态置为0。不成功 继续。
                        continue;            // loop to recheck cases
                    unparkSuccessor(h);//唤醒头结点的下一个节点
                }
                /**
                 * shouldParkAfterFailedAcquire 中如果前一个节点的node 是-1，则进行返回true, 执行&&后的方法 阻塞当前线程，这个时候节点的状态还是0
                 * 如果后续没有再加入的节点，最后这个节点称为头节点，状态一直为0.到这里需要更新成 -3
                 * 还有 unparkSuccessor 之后head的状态也设置为0了。说明 共享节点出队时候的状态为 -3
                 */
                else if (ws == 0 &&
                         !compareAndSetWaitStatus(h, 0, Node.PROPAGATE))//头节点由 0设置节点为 -3
>>>>>>> c68d87e4
                    continue;                // loop on failed CAS
            }
            if (h == head)                   // loop if head changed 。说明队列中没有节点了，都唤醒了
                break;
        }
    }

    /**
     * Sets head of queue, and checks if successor may be waiting
     * in shared mode, if so propagating if either propagate > 0 or
     * PROPAGATE status was set.
     *
     * @param node the node
     * @param propagate the return value from a tryAcquireShared
     */
    private void setHeadAndPropagate(Node node, int propagate) {
        Node h = head; // Record old head for check below
        setHead(node);
        /*
         * Try to signal next queued node if:
         *   Propagation was indicated by caller,
         *     or was recorded (as h.waitStatus either before
         *     or after setHead) by a previous operation
         *     (note: this uses sign-check of waitStatus because
         *      PROPAGATE status may transition to SIGNAL.)
         * and
         *   The next node is waiting in shared mode,
         *     or we don't know, because it appears null
         *
         * The conservatism in both of these checks may cause
         * unnecessary wake-ups, but only when there are multiple
         * racing acquires/releases, so most need signals now or soon
         * anyway.
         * 在以下情况下尝试向下一个排队的节点发出信号：传播是由调用者指示的，
         * 还是由上一个操作（在setHead之前或之后，被记录为h.waitStatus）（注意：这使用waitStatus的符号检查），
         * 因为PROPAGATE状态可能转换为SIGNAL。）和下一个节点正在共享模式下等待，或者我们不知道，因为它看起来为空。
         * 这两种检查的保守性都可能导致不必要的唤醒，但是只有在有多个竞速获取/发布时，因此最需要现在或不久都会发出信号。
         */
        if (propagate > 0 || h == null || h.waitStatus < 0 ||
            (h = head) == null || h.waitStatus < 0) {
            Node s = node.next;
            if (s == null || s.isShared())
                doReleaseShared();
        }
    }

    // Utilities for various versions of acquire

    /**
     * Cancels an ongoing attempt to acquire.
     *
     * @param node the node
     *
     *        进行节点取消。更改节点的状态
     */
    private void cancelAcquire(Node node) {
        // Ignore if node doesn't exist
        if (node == null)
            return;

        node.thread = null;

        // Skip cancelled predecessors
<<<<<<< HEAD
        Node pred = node.prev;//找当前节点前面一个不为取消的节点
        while (pred.waitStatus > 0)
            node.prev = pred = pred.prev;//把当前节点链接到第一个不为取消的节点上
=======
        Node pred = node.prev;
        while (pred.waitStatus > 0)//过滤掉队列中node 前面的取消节点
            node.prev = pred = pred.prev;
>>>>>>> c68d87e4

        // predNext is the apparent node to unsplice. CASes below will
        // fail if not, in which case, we lost race vs another cancel
        // or signal, so no further action is necessary.
<<<<<<< HEAD
        //predNext是要取消拼接的明显节点。如果没有，以下情况将失败，在这种情况下，
        // 我们输掉了比赛，而另一个取消或发出信号，因此无需采取进一步措施。
        Node predNext = pred.next;
=======
        Node predNext = pred.next;//设置非取消pre节点的 next节点为 当前node节点
>>>>>>> c68d87e4

        // Can use unconditional write instead of CAS here.
        // After this atomic step, other Nodes can skip past us.
        // Before, we are free of interference from other threads.
<<<<<<< HEAD
        //可以在此处使用无条件写入代替CAS。完成这一基本步骤后，其他节点可以跳过我们。以前，我们不受其他线程的干扰。
        node.waitStatus = Node.CANCELLED;//进行赋值

        // If we are the tail, remove ourselves.
        if (node == tail && compareAndSetTail(node, pred)) {//如果当前节点是tail节点，则更新tail节点为pred，设置tail的nextweinull
=======
        node.waitStatus = Node.CANCELLED; //置node节点状态为 -1

        // If we are the tail, remove ourselves.
        if (node == tail && compareAndSetTail(node, pred)) {//node节点为尾节点，则设置pre为尾节点
>>>>>>> c68d87e4
            compareAndSetNext(pred, predNext, null);
        } else {//如果不为tail节点
            // If successor needs signal, try to set pred's next-link
            // so it will get one. Otherwise wake it up to propagate.
            int ws;
            /**
             * pre 不是head节点
             * pre 的状态是 -1 或者 pre的状态小于等于0（也可能是一个初始状态0 也可能是 -2 -3）则设置pre节点状态为-1 pre.thread != null 说明不是头节点
             * node.next的节点装填正常，设置pre.next = node.next 过滤掉node节点
             */
            if (pred != head &&
                ((ws = pred.waitStatus) == Node.SIGNAL ||
                        //有可能等待在condition上，或者是共享节点。统一设置为singnal
                 (ws <= 0 && compareAndSetWaitStatus(pred, ws, Node.SIGNAL))) &&
                pred.thread != null) {
                Node next = node.next;
                if (next != null && next.waitStatus <= 0)//设置pre节点的下一个节点为next.跳过当前node节点
                    compareAndSetNext(pred, predNext, next);
            } else {
                /**
<<<<<<< HEAD
                 * 如果pred是head节点或者其它情况
                 * 则唤醒当前节点的下一个节点
=======
                 * pre是一个head节点。则唤醒当前节点
>>>>>>> c68d87e4
                 */
                unparkSuccessor(node);
            }
            //纸箱自己
            node.next = node; // help GC
        }
    }

    /**
     * Checks and updates status for a node that failed to acquire.
     * Returns true if thread should block. This is the main signal
     * control in all acquire loops.  Requires that pred == node.prev.
     *
     * @param pred node's predecessor holding status
     * @param node the node
     * @return {@code true} if thread should block
     */
    private static boolean shouldParkAfterFailedAcquire(Node pred, Node node) {
        int ws = pred.waitStatus;
<<<<<<< HEAD
        if (ws == Node.SIGNAL)//可以安全的进行阻塞
=======
        if (ws == Node.SIGNAL)//-1 标识阻塞中，等待获取锁。则当前节点node 应该进行阻塞.node的状态初始化为0，则node被阻塞的时候状态可能为0
>>>>>>> c68d87e4
            /*
             * This node has already set status asking a release
             * to signal it, so it can safely park.
             */
            return true;
<<<<<<< HEAD
        /**
         * 如果pre是head节点。则不会走这里
         * pred不是head节点，则可能走这里
         */
        if (ws > 0) {//被取消了。从后往前找把当前节点挂在第一个不为取消状态的节点。
=======
        if (ws > 0) {//取消
>>>>>>> c68d87e4
            /*
             * Predecessor was cancelled. Skip over predecessors and
             * indicate retry.
             */
            do {
                node.prev = pred = pred.prev;
            } while (pred.waitStatus > 0);//向前查找一个不为取消的node
            pred.next = node;//设置不为取消节点的下一个节点为node
        } else {
            /*
             * waitStatus must be 0 or PROPAGATE.  Indicate that we
             * need a signal, but don't park yet.  Caller will need to
             * retry to make sure it cannot acquire before parking.
             *
             * 初始化节点的状态为0 ，这里设置为 -1，标识位被等待唤醒的节点
             */
            compareAndSetWaitStatus(pred, ws, Node.SIGNAL);//如果前一个节点的状态不为-1，则置为-1
        }
        return false;
    }

    /**
     * Convenience method to interrupt current thread.
     */
    static void selfInterrupt() {
        Thread.currentThread().interrupt();
    }

    /**
     * Convenience method to park and then check if interrupted
     *
     * @return {@code true} if interrupted
     */
    private final boolean parkAndCheckInterrupt() {
        LockSupport.park(this);
        return Thread.interrupted();//判断当前线程是否已经中断，如果中断的话，清除中断标识位
    }

    /*
     * Various flavors of acquire, varying in exclusive/shared and
     * control modes.  Each is mostly the same, but annoyingly
     * different.  Only a little bit of factoring is possible due to
     * interactions of exception mechanics (including ensuring that we
     * cancel if tryAcquire throws exception) and other control, at
     * least not without hurting performance too much.
     * 各种获取方式，包括独占/共享和控制模式。每个都基本相同，但令人讨厌的不同。
     * 由于异常机制（包括确保在tryAcquire抛出异常时我们取消）和其他控件的相互作用，因此只有少量分解是可能的，至少在不影响性能的前提下。
     */

    /**
     * Acquires in exclusive uninterruptible mode for thread already in
     * queue. Used by condition wait methods as well as acquire.
     *
     * @param node the node
     * @param arg the acquire argument
     * @return {@code true} if interrupted while waiting
     */
    final boolean acquireQueued(final Node node, int arg) {
        boolean failed = true;
        try {
            boolean interrupted = false;
            for (;;) {
                /**
<<<<<<< HEAD
                 * 寻找当前节点的前驱。因为当前节点已经加入到了队列中。
                 * 如果前驱是head节点。head是一个哨兵节点。则进行锁的获取。有可能获取失败-非
                 * 公平状态下，新线程可能就就立即获取锁了，导致队列中的线程获取不到锁
                 */
                final Node p = node.predecessor();
                if (p == head && tryAcquire(arg)) {//获取锁成功，设置当前节点为头节点，获取失败，则进入下面流程
                    // 既然是哨兵节点，谁都可以。放在头位置上，只其哨兵判断的作用。如果当前节点为head节点的下一个节点则不停尝试
=======
                 * 获取当前节点的前一个节点
                 * 如果节点为头节点，则调用子类实现的tryAcquire（设置锁标识 state）
                 */
                final Node p = node.predecessor();
                if (p == head && tryAcquire(arg)) {
                    /**
                     * 获取锁成功，设置当前节点为头结点
                     */
>>>>>>> c68d87e4
                    setHead(node);
                    //设置头结点的next 指针为null,gc回收。这里只需要头结点的下一个节点持有头结点的引用即可，做获取锁的判断
                    p.next = null; // help GC
                    failed = false;
                    /**
                     * 返回false.则不用进入 acquire 的if逻辑中进行中断。中断
                     * 一种是 直接获取锁成功了，这这里 interrupted false
                     * 还有一种是 被阻塞过，但是中断了，后续赋值 interrupted = true; 这里返回
                     */
                    return interrupted;
                }
                /**
<<<<<<< HEAD
                 * 如果当前节点不为head节点的下一个节点，则进行阻塞
                 *
                 * 阻塞成功。  且被中断了。则设置 interrupted = true
                 * 如果只是阻塞成功，但是没有 中断，则不会进行interrupted 的设置
                 *
                 * shouldParkAfterFailedAcquire 设置节点状态为single 如果设置成功，则进行
                 * 中断检查parkAndCheckInterrupt 直接进行阻塞，被唤醒后，直接返回是否是中断状态
                 * 如果没有中断，则接着循环。被唤醒的是头结点的下一个节点
=======
                 * 到这里说明。队列当前节点的pre不是头节点。或者 tryAcquire失败，其它线程抢先一步
                 * shouldParkAfterFailedAcquire 返回false 则继续循环，返回true,则阻塞当前节点node
                 * parkAndCheckInterrupt 阻塞当前节点node
>>>>>>> c68d87e4
                 */
                if (shouldParkAfterFailedAcquire(p, node) &&
                    parkAndCheckInterrupt())
                    interrupted = true;
            }
        } finally {
<<<<<<< HEAD
            if (failed)//如果被中断了
=======
            if (failed)//前面的操作都没有成功
>>>>>>> c68d87e4
                cancelAcquire(node);
        }
    }

    /**
     * Acquires in exclusive interruptible mode.
     * @param arg the acquire argument
     */
    private void doAcquireInterruptibly(int arg)
        throws InterruptedException {
        final Node node = addWaiter(Node.EXCLUSIVE);
        boolean failed = true;
        try {
            for (;;) {
                final Node p = node.predecessor();
                if (p == head && tryAcquire(arg)) {
                    setHead(node);
                    p.next = null; // help GC
                    failed = false;
                    return;
                }
                if (shouldParkAfterFailedAcquire(p, node) &&
                    parkAndCheckInterrupt())
                    throw new InterruptedException();
            }
        } finally {
            if (failed)
                cancelAcquire(node);
        }
    }

    /**
     * Acquires in exclusive timed mode.
     *
     * @param arg the acquire argument
     * @param nanosTimeout max wait time
     * @return {@code true} if acquired
     */
    private boolean doAcquireNanos(int arg, long nanosTimeout)
            throws InterruptedException {
        if (nanosTimeout <= 0L)
            return false;
        final long deadline = System.nanoTime() + nanosTimeout;
        final Node node = addWaiter(Node.EXCLUSIVE);
        boolean failed = true;
        try {
            for (;;) {
                final Node p = node.predecessor();
                if (p == head && tryAcquire(arg)) {
                    setHead(node);
                    p.next = null; // help GC
                    failed = false;
                    return true;
                }
                nanosTimeout = deadline - System.nanoTime();
                if (nanosTimeout <= 0L)
                    return false;
                if (shouldParkAfterFailedAcquire(p, node) &&
                    nanosTimeout > spinForTimeoutThreshold)
                    LockSupport.parkNanos(this, nanosTimeout);
                if (Thread.interrupted())
                    throw new InterruptedException();
            }
        } finally {
            if (failed)
                cancelAcquire(node);
        }
    }

    /**
     * Acquires in shared uninterruptible mode.
     * @param arg the acquire argument
     *
     *  封装一个node节点。添加进入队列 通过addWaiter 方法
     */
    private void doAcquireShared(int arg) {
        final Node node = addWaiter(Node.SHARED);
        boolean failed = true;
        try {
            boolean interrupted = false;
            for (;;) {
                final Node p = node.predecessor();//如果当前节点的前一个节点是头节点
                if (p == head) {
<<<<<<< HEAD
                    int r = tryAcquireShared(arg);//直接进行锁的获取
                    if (r >= 0) {//获取成功，则向后传播
                        setHeadAndPropagate(node, r);//刚进入还没
=======
                    int r = tryAcquireShared(arg);
                    if (r >= 0) {
                        /**
                         * 和排它锁获取不同的地方
                         */
                        setHeadAndPropagate(node, r);
>>>>>>> c68d87e4
                        p.next = null; // help GC
                        if (interrupted)
                            selfInterrupt();
                        failed = false;
                        return;
                    }
                }
                if (shouldParkAfterFailedAcquire(p, node) &&
                    parkAndCheckInterrupt())
                    interrupted = true;
            }
        } finally {
            if (failed)
                cancelAcquire(node);
        }
    }

    /**
     * Acquires in shared interruptible mode.
     * @param arg the acquire argument
     */
    private void doAcquireSharedInterruptibly(int arg)
        throws InterruptedException {
        final Node node = addWaiter(Node.SHARED);
        boolean failed = true;
        try {
            for (;;) {
                final Node p = node.predecessor();
                if (p == head) {
                    int r = tryAcquireShared(arg);
                    if (r >= 0) {
                        setHeadAndPropagate(node, r);
                        p.next = null; // help GC
                        failed = false;
                        return;
                    }
                }
                if (shouldParkAfterFailedAcquire(p, node) &&
                    parkAndCheckInterrupt())
                    throw new InterruptedException();
            }
        } finally {
            if (failed)
                cancelAcquire(node);
        }
    }

    /**
     * Acquires in shared timed mode.
     *
     * @param arg the acquire argument
     * @param nanosTimeout max wait time
     * @return {@code true} if acquired
     */
    private boolean doAcquireSharedNanos(int arg, long nanosTimeout)
            throws InterruptedException {
        if (nanosTimeout <= 0L)
            return false;
        final long deadline = System.nanoTime() + nanosTimeout;
        final Node node = addWaiter(Node.SHARED);
        boolean failed = true;
        try {
            for (;;) {
                final Node p = node.predecessor();
                if (p == head) {
                    int r = tryAcquireShared(arg);
                    if (r >= 0) {
                        setHeadAndPropagate(node, r);
                        p.next = null; // help GC
                        failed = false;
                        return true;
                    }
                }
                nanosTimeout = deadline - System.nanoTime();
                if (nanosTimeout <= 0L)
                    return false;
                if (shouldParkAfterFailedAcquire(p, node) &&
                    nanosTimeout > spinForTimeoutThreshold)
                    LockSupport.parkNanos(this, nanosTimeout);
                if (Thread.interrupted())
                    throw new InterruptedException();
            }
        } finally {
            if (failed)
                cancelAcquire(node);
        }
    }

    // Main exported methods

    /**
     * Attempts to acquire in exclusive mode. This method should query
     * if the state of the object permits it to be acquired in the
     * exclusive mode, and if so to acquire it.
     *
     * <p>This method is always invoked by the thread performing
     * acquire.  If this method reports failure, the acquire method
     * may queue the thread, if it is not already queued, until it is
     * signalled by a release from some other thread. This can be used
     * to implement method {@link Lock#tryLock()}.
     * 尝试以独占模式进行获取。此方法应查询对象的状态是否允许以独占模式获取对象，如果允许则获取它。
     * <p>此方法始终由执行获取的线程调用。如果此方法报告失败，则acquire方法可以将线程排队（如果尚未排队），
     * 直到其他某个线程释放释放该信号为止。这可以用来实现方法{@link Lock＃tryLock（）}。
     *
     * <p>The default
     * implementation throws {@link UnsupportedOperationException}.
     *
     * @param arg the acquire argument. This value is always the one
     *        passed to an acquire method, or is the value saved on entry
     *        to a condition wait.  The value is otherwise uninterpreted
     *        and can represent anything you like.
     *            arg获取参数。该值始终是传递给获取方法的值，或者是在条件等待输入时保存的值。否则该值将无法解释，并且可以代表您喜欢的任何内容。
     * @return {@code true} if successful. Upon success, this object has
     *         been acquired.
     * @throws IllegalMonitorStateException if acquiring would place this
     *         synchronizer in an illegal state. This exception must be
     *         thrown in a consistent fashion for synchronization to work
     *         correctly.
     * @throws UnsupportedOperationException if exclusive mode is not supported
     */
    protected boolean tryAcquire(int arg) {
        throw new UnsupportedOperationException();
    }

    /**
     * Attempts to set the state to reflect a release in exclusive
     * mode.
     *
     * <p>This method is always invoked by the thread performing release.
     *
     * <p>The default implementation throws
     * {@link UnsupportedOperationException}.
     *
     * @param arg the release argument. This value is always the one
     *        passed to a release method, or the current state value upon
     *        entry to a condition wait.  The value is otherwise
     *        uninterpreted and can represent anything you like.
     *            arg release参数。该值始终是传递给释放方法的值，或者是输入条件等待时的当前状态值。否则该值将无法解释，并且可以代表您喜欢的任何内容。
     * @return {@code true} if this object is now in a fully released
     *         state, so that any waiting threads may attempt to acquire;
     *         and {@code false} otherwise.
     * @throws IllegalMonitorStateException if releasing would place this
     *         synchronizer in an illegal state. This exception must be
     *         thrown in a consistent fashion for synchronization to work
     *         correctly.
     * @throws UnsupportedOperationException if exclusive mode is not supported
     */
    protected boolean tryRelease(int arg) {
        throw new UnsupportedOperationException();
    }

    /**
     * Attempts to acquire in shared mode. This method should query if
     * the state of the object permits it to be acquired in the shared
     * mode, and if so to acquire it.
     *
     * <p>This method is always invoked by the thread performing
     * acquire.  If this method reports failure, the acquire method
     * may queue the thread, if it is not already queued, until it is
     * signalled by a release from some other thread.
     * 尝试以共享模式进行获取。此方法应查询对象的状态是否允许以共享模式获取对象，
     * 如果允许则获取对象。<p>此方法始终由执行获取的线程调用。如果此方法报告失败，
     * 则acquire方法可以将线程排队（如果尚未排队），直到其他某个线程释放释放该信号为止。
     *
     * <p>The default implementation throws {@link
     * UnsupportedOperationException}.
     *
     * @param arg the acquire argument. This value is always the one
     *        passed to an acquire method, or is the value saved on entry
     *        to a condition wait.  The value is otherwise uninterpreted
     *        and can represent anything you like.
     * @return a negative value on failure; zero if acquisition in shared
     *         mode succeeded but no subsequent shared-mode acquire can
     *         succeed; and a positive value if acquisition in shared
     *         mode succeeded and subsequent shared-mode acquires might
     *         also succeed, in which case a subsequent waiting thread
     *         must check availability. (Support for three different
     *         return values enables this method to be used in contexts
     *         where acquires only sometimes act exclusively.)  Upon
     *         success, this object has been acquired.
     *         失败的负​​值；如果共享模式下的获取成功，但是后续共享模式下的获取无法成功，则为零；
     *         如果共享模式下的获取成功并且后续共享模式下的获取也可能成功，则为正值，在这种情况下，后续的等待线程必须检查可用性。
     *         （对三个不同返回值的支持使该方法可以在仅有时进行获取的情况下使用。）成功后，就已经获取了此对象。
     * @throws IllegalMonitorStateException if acquiring would place this
     *         synchronizer in an illegal state. This exception must be
     *         thrown in a consistent fashion for synchronization to work
     *         correctly.
     * @throws UnsupportedOperationException if shared mode is not supported
     *
     */
    protected int tryAcquireShared(int arg) {
        throw new UnsupportedOperationException();
    }

    /**
     * Attempts to set the state to reflect a release in shared mode.
     *
     * <p>This method is always invoked by the thread performing release.
     *
     * <p>The default implementation throws
     * {@link UnsupportedOperationException}.
     *
     * @param arg the release argument. This value is always the one
     *        passed to a release method, or the current state value upon
     *        entry to a condition wait.  The value is otherwise
     *        uninterpreted and can represent anything you like.
     * @return {@code true} if this release of shared mode may permit a
     *         waiting acquire (shared or exclusive) to succeed; and
     *         {@code false} otherwise
     * @throws IllegalMonitorStateException if releasing would place this
     *         synchronizer in an illegal state. This exception must be
     *         thrown in a consistent fashion for synchronization to work
     *         correctly.
     * @throws UnsupportedOperationException if shared mode is not supported
     */
    protected boolean tryReleaseShared(int arg) {
        throw new UnsupportedOperationException();
    }

    /**
     * Returns {@code true} if synchronization is held exclusively with
     * respect to the current (calling) thread.  This method is invoked
     * upon each call to a non-waiting {@link ConditionObject} method.
     * (Waiting methods instead invoke {@link #release}.)
     *
     * <p>The default implementation throws {@link
     * UnsupportedOperationException}. This method is invoked
     * internally only within {@link ConditionObject} methods, so need
     * not be defined if conditions are not used.
     *
     * @return {@code true} if synchronization is held exclusively;
     *         {@code false} otherwise
     * @throws UnsupportedOperationException if conditions are not supported
     */
    protected boolean isHeldExclusively() {
        throw new UnsupportedOperationException();
    }

    /**
     * Acquires in exclusive mode, ignoring interrupts.  Implemented
     * by invoking at least once {@link #tryAcquire},
     * returning on success.  Otherwise the thread is queued, possibly
     * repeatedly blocking and unblocking, invoking {@link
     * #tryAcquire} until success.  This method can be used
     * to implement method {@link Lock#lock}.
     * 排它锁，忽略总段。子类至少实现tryAcquire
     * @param arg the acquire argument.  This value is conveyed to
     *        {@link #tryAcquire} but is otherwise uninterpreted and
     *        can represent anything you like.
     */
    public final void acquire(int arg) {
        /**
         * tryAcquire 由子类实现
         * 失败，则进行入队阻塞
         *
         * acquireQueued 方法
         * addWaiter 方法
         *
         * 如果acquireQueued(addWaiter 失败，则中断
         */
        if (!tryAcquire(arg) &&
            acquireQueued(addWaiter(Node.EXCLUSIVE), arg))
            selfInterrupt();
    }

    /**
     * Acquires in exclusive mode, aborting if interrupted.
     * Implemented by first checking interrupt status, then invoking
     * at least once {@link #tryAcquire}, returning on
     * success.  Otherwise the thread is queued, possibly repeatedly
     * blocking and unblocking, invoking {@link #tryAcquire}
     * until success or the thread is interrupted.  This method can be
     * used to implement method {@link Lock#lockInterruptibly}.
     *
     * @param arg the acquire argument.  This value is conveyed to
     *        {@link #tryAcquire} but is otherwise uninterpreted and
     *        can represent anything you like.
     * @throws InterruptedException if the current thread is interrupted
     */
    public final void acquireInterruptibly(int arg)
            throws InterruptedException {
        if (Thread.interrupted())
            throw new InterruptedException();
        if (!tryAcquire(arg))
            doAcquireInterruptibly(arg);
    }

    /**
     * Attempts to acquire in exclusive mode, aborting if interrupted,
     * and failing if the given timeout elapses.  Implemented by first
     * checking interrupt status, then invoking at least once {@link
     * #tryAcquire}, returning on success.  Otherwise, the thread is
     * queued, possibly repeatedly blocking and unblocking, invoking
     * {@link #tryAcquire} until success or the thread is interrupted
     * or the timeout elapses.  This method can be used to implement
     * method {@link Lock#tryLock(long, TimeUnit)}.
     *
     * @param arg the acquire argument.  This value is conveyed to
     *        {@link #tryAcquire} but is otherwise uninterpreted and
     *        can represent anything you like.
     * @param nanosTimeout the maximum number of nanoseconds to wait
     * @return {@code true} if acquired; {@code false} if timed out
     * @throws InterruptedException if the current thread is interrupted
     */
    public final boolean tryAcquireNanos(int arg, long nanosTimeout)
            throws InterruptedException {
        if (Thread.interrupted())
            throw new InterruptedException();
        return tryAcquire(arg) ||
            doAcquireNanos(arg, nanosTimeout);
    }

    /**
     * Releases in exclusive mode.  Implemented by unblocking one or
     * more threads if {@link #tryRelease} returns true.
     * This method can be used to implement method {@link Lock#unlock}.
     *
     * @param arg the release argument.  This value is conveyed to
     *        {@link #tryRelease} but is otherwise uninterpreted and
     *        can represent anything you like.
     * @return the value returned from {@link #tryRelease}
     */
    public final boolean release(int arg) {
        /**
         * 调用子类实现的tryRelease
         */
        if (tryRelease(arg)) {
            Node h = head;
            if (h != null && h.waitStatus != 0)//waitStatus 等于0 说明已经唤醒
                unparkSuccessor(h);
            return true;
        }
        return false;
    }

    /**
     * Acquires in shared mode, ignoring interrupts.  Implemented by
     * first invoking at least once {@link #tryAcquireShared},
     * returning on success.  Otherwise the thread is queued, possibly
     * repeatedly blocking and unblocking, invoking {@link
     * #tryAcquireShared} until success.
     *
     * 共享模式，忽略中断影响
     *
     * @param arg the acquire argument.  This value is conveyed to
     *        {@link #tryAcquireShared} but is otherwise uninterpreted
     *        and can represent anything you like.
     *
     *            tryAcquireShared 由编码者自己实现
     */
    public final void acquireShared(int arg) {
        /**
         * 子类实现tryAcquireShared < 0 说明没有获取锁成功，需要进行阻塞
         * 贡献锁不是说可以无限的获取锁，一种是获取共享锁的数量设了上限，到达上限之后的线程需要阻塞；
         * 还有一种是排它操作先获取锁，导致获取共享锁的线程进行阻塞
         */
        if (tryAcquireShared(arg) < 0)
            doAcquireShared(arg);
    }

    /**
     * Acquires in shared mode, aborting if interrupted.  Implemented
     * by first checking interrupt status, then invoking at least once
     * {@link #tryAcquireShared}, returning on success.  Otherwise the
     * thread is queued, possibly repeatedly blocking and unblocking,
     * invoking {@link #tryAcquireShared} until success or the thread
     * is interrupted.
     * @param arg the acquire argument.
     * This value is conveyed to {@link #tryAcquireShared} but is
     * otherwise uninterpreted and can represent anything
     * you like.
     * @throws InterruptedException if the current thread is interrupted
     */
    public final void acquireSharedInterruptibly(int arg)
            throws InterruptedException {
        if (Thread.interrupted())
            throw new InterruptedException();
        if (tryAcquireShared(arg) < 0)
            doAcquireSharedInterruptibly(arg);
    }

    /**
     * Attempts to acquire in shared mode, aborting if interrupted, and
     * failing if the given timeout elapses.  Implemented by first
     * checking interrupt status, then invoking at least once {@link
     * #tryAcquireShared}, returning on success.  Otherwise, the
     * thread is queued, possibly repeatedly blocking and unblocking,
     * invoking {@link #tryAcquireShared} until success or the thread
     * is interrupted or the timeout elapses.
     *
     * @param arg the acquire argument.  This value is conveyed to
     *        {@link #tryAcquireShared} but is otherwise uninterpreted
     *        and can represent anything you like.
     * @param nanosTimeout the maximum number of nanoseconds to wait
     * @return {@code true} if acquired; {@code false} if timed out
     * @throws InterruptedException if the current thread is interrupted
     */
    public final boolean tryAcquireSharedNanos(int arg, long nanosTimeout)
            throws InterruptedException {
        if (Thread.interrupted())
            throw new InterruptedException();
        return tryAcquireShared(arg) >= 0 ||
            doAcquireSharedNanos(arg, nanosTimeout);
    }

    /**
     * Releases in shared mode.  Implemented by unblocking one or more
     * threads if {@link #tryReleaseShared} returns true.
     *
     * @param arg the release argument.  This value is conveyed to
     *        {@link #tryReleaseShared} but is otherwise uninterpreted
     *        and can represent anything you like.
     * @return the value returned from {@link #tryReleaseShared}
     */
    public final boolean releaseShared(int arg) {
        if (tryReleaseShared(arg)) {
            doReleaseShared();
            return true;
        }
        return false;
    }

    // Queue inspection methods

    /**
     * Queries whether any threads are waiting to acquire. Note that
     * because cancellations due to interrupts and timeouts may occur
     * at any time, a {@code true} return does not guarantee that any
     * other thread will ever acquire.
     *
     * <p>In this implementation, this operation returns in
     * constant time.
     *
     * @return {@code true} if there may be other threads waiting to acquire
     */
    public final boolean hasQueuedThreads() {
        return head != tail;
    }

    /**
     * Queries whether any threads have ever contended to acquire this
     * synchronizer; that is if an acquire method has ever blocked.
     *
     * <p>In this implementation, this operation returns in
     * constant time.
     *
     * @return {@code true} if there has ever been contention
     */
    public final boolean hasContended() {
        return head != null;
    }

    /**
     * Returns the first (longest-waiting) thread in the queue, or
     * {@code null} if no threads are currently queued.
     *
     * <p>In this implementation, this operation normally returns in
     * constant time, but may iterate upon contention if other threads are
     * concurrently modifying the queue.
     *
     * @return the first (longest-waiting) thread in the queue, or
     *         {@code null} if no threads are currently queued
     */
    public final Thread getFirstQueuedThread() {
        // handle only fast path, else relay
        return (head == tail) ? null : fullGetFirstQueuedThread();
    }

    /**
     * Version of getFirstQueuedThread called when fastpath fails
     */
    private Thread fullGetFirstQueuedThread() {
        /*
         * The first node is normally head.next. Try to get its
         * thread field, ensuring consistent reads: If thread
         * field is nulled out or s.prev is no longer head, then
         * some other thread(s) concurrently performed setHead in
         * between some of our reads. We try this twice before
         * resorting to traversal.
         * 第一个节点通常是head.next。尝试获取其线程字段，
         * 确保读取一致：如果线程字段被清空或s.prev不再为head，
         * 则其他一些线程在我们的某些读取之间同时执行setHead。在遍历之前，我们尝试两次。
         */
        Node h, s;
        Thread st;
        if (((h = head) != null && (s = h.next) != null &&
             s.prev == head && (st = s.thread) != null) ||
            ((h = head) != null && (s = h.next) != null &&
             s.prev == head && (st = s.thread) != null))
            return st;

        /*
         * Head's next field might not have been set yet, or may have
         * been unset after setHead. So we must check to see if tail
         * is actually first node. If not, we continue on, safely
         * traversing from tail back to head to find first,
         * guaranteeing termination.
         * Head的下一个字段可能尚未设置，或者在setHead之后可能未设置。因此，
         * 我们必须检查tail是否实际上是第一个节点。如果没有，我们会继续前进，从尾巴安全地横穿到头，找到第一个，确保终止。
         */

        Node t = tail;
        Thread firstThread = null;
        while (t != null && t != head) {
            Thread tt = t.thread;
            if (tt != null)
                firstThread = tt;
            t = t.prev;
        }
        return firstThread;
    }

    /**
     * Returns true if the given thread is currently queued.
     *
     * <p>This implementation traverses the queue to determine
     * presence of the given thread.
     *
     * @param thread the thread
     * @return {@code true} if the given thread is on the queue
     * @throws NullPointerException if the thread is null
     */
    public final boolean isQueued(Thread thread) {
        if (thread == null)
            throw new NullPointerException();
        for (Node p = tail; p != null; p = p.prev)
            if (p.thread == thread)
                return true;
        return false;
    }

    /**
     * Returns {@code true} if the apparent first queued thread, if one
     * exists, is waiting in exclusive mode.  If this method returns
     * {@code true}, and the current thread is attempting to acquire in
     * shared mode (that is, this method is invoked from {@link
     * #tryAcquireShared}) then it is guaranteed that the current thread
     * is not the first queued thread.  Used only as a heuristic in
     * ReentrantReadWriteLock.
     */
    final boolean apparentlyFirstQueuedIsExclusive() {
        Node h, s;
        return (h = head) != null &&
            (s = h.next)  != null &&
            !s.isShared()         &&
            s.thread != null;
    }

    /**
     * Queries whether any threads have been waiting to acquire longer
     * than the current thread.
     * 查询是否有任何线程在等待获取比当前线程更长的时间。
     *
     * <p>An invocation of this method is equivalent to (but may be
     * more efficient than):
     *  <pre> {@code
     * getFirstQueuedThread() != Thread.currentThread() &&
     * hasQueuedThreads()}</pre>
     * <p>对此方法的调用等效于（但可能比它更有效）：<pre> {@code getFirstQueuedThread（）！= Thread.currentThread（）&& hasQueuedThreads（）}
     *  </ pre>
     *
     * <p>Note that because cancellations due to interrupts and
     * timeouts may occur at any time, a {@code true} return does not
     * guarantee that some other thread will acquire before the current
     * thread.  Likewise, it is possible for another thread to win a
     * race to enqueue after this method has returned {@code false},
     * due to the queue being empty.
     * <p>请注意，因为由于中断和超时导致的取消可能随时发生，所以{@code true}返回值不能保证某些其他线程将在当前线程之前获取。同样，
     * 由于队列为空，此方法返回{@code false}后，另一个线程也有可能赢得竞争。
     *
     * <p>This method is designed to be used by a fair synchronizer to
     * avoid <a href="AbstractQueuedSynchronizer#barging">barging</a>.
     * Such a synchronizer's {@link #tryAcquire} method should return
     * {@code false}, and its {@link #tryAcquireShared} method should
     * return a negative value, if this method returns {@code true}
     * (unless this is a reentrant acquire).  For example, the {@code
     * tryAcquire} method for a fair, reentrant, exclusive mode
     * synchronizer might look like this:
     *  <p>此方法设计为由公平同步器使用，以避免<a href="AbstractQueuedSynchronizer#barging">插入</a>。
     *  此类同步器的{@link #tryAcquire}方法应返回{@code false}，如果该方法返回{@code true}，
     *  则其{@link #tryAcquireShared}方法应返回负值（除非这是可重入获取）。例如，用于公平，可重入，
     *  互斥模式同步器的{@code tryAcquire}方法可能如下所示：
     *  <pre> {@code
     * protected boolean tryAcquire(int arg) {
     *   if (isHeldExclusively()) {
     *     // A reentrant acquire; increment hold count
     *     return true;
     *   } else if (hasQueuedPredecessors()) {
     *     return false;
     *   } else {
     *     // try to acquire normally
     *   }
     * }}</pre>
     *
     * @return {@code true} if there is a queued thread preceding the
     *         current thread, and {@code false} if the current thread
     *         is at the head of the queue or the queue is empty
     * @since 1.7
     */
    public final boolean hasQueuedPredecessors() {
        // The correctness of this depends on head being initialized
        // before tail and on head.next being accurate if the current
        // thread is first in queue.
        //正确性取决于head在tail之前初始化，并且head.next是否正确（如果当前线程在队列中）。
        Node t = tail; // Read fields in reverse initialization order
        Node h = head;
        Node s;
        return h != t &&
            ((s = h.next) == null || s.thread != Thread.currentThread());
    }


    // Instrumentation and monitoring methods

    /**
     * Returns an estimate of the number of threads waiting to
     * acquire.  The value is only an estimate because the number of
     * threads may change dynamically while this method traverses
     * internal data structures.  This method is designed for use in
     * monitoring system state, not for synchronization
     * control.
     * 返回一个大致的数，因为线程数是动态变化的。
     *
     * @return the estimated number of threads waiting to acquire
     */
    public final int getQueueLength() {
        int n = 0;
        for (Node p = tail; p != null; p = p.prev) {
            if (p.thread != null)
                ++n;
        }
        return n;
    }

    /**
     * Returns a collection containing threads that may be waiting to
     * acquire.  Because the actual set of threads may change
     * dynamically while constructing this result, the returned
     * collection is only a best-effort estimate.  The elements of the
     * returned collection are in no particular order.  This method is
     * designed to facilitate construction of subclasses that provide
     * more extensive monitoring facilities.
     *
     * @return the collection of threads
     */
    public final Collection<Thread> getQueuedThreads() {
        ArrayList<Thread> list = new ArrayList<Thread>();
        for (Node p = tail; p != null; p = p.prev) {
            Thread t = p.thread;
            if (t != null)
                list.add(t);
        }
        return list;
    }

    /**
     * Returns a collection containing threads that may be waiting to
     * acquire in exclusive mode. This has the same properties
     * as {@link #getQueuedThreads} except that it only returns
     * those threads waiting due to an exclusive acquire.
     *
     * @return the collection of threads
     */
    public final Collection<Thread> getExclusiveQueuedThreads() {
        ArrayList<Thread> list = new ArrayList<Thread>();
        for (Node p = tail; p != null; p = p.prev) {
            if (!p.isShared()) {
                Thread t = p.thread;
                if (t != null)
                    list.add(t);
            }
        }
        return list;
    }

    /**
     * Returns a collection containing threads that may be waiting to
     * acquire in shared mode. This has the same properties
     * as {@link #getQueuedThreads} except that it only returns
     * those threads waiting due to a shared acquire.
     *
     * @return the collection of threads
     */
    public final Collection<Thread> getSharedQueuedThreads() {
        ArrayList<Thread> list = new ArrayList<Thread>();
        for (Node p = tail; p != null; p = p.prev) {
            if (p.isShared()) {
                Thread t = p.thread;
                if (t != null)
                    list.add(t);
            }
        }
        return list;
    }

    /**
     * Returns a string identifying this synchronizer, as well as its state.
     * The state, in brackets, includes the String {@code "State ="}
     * followed by the current value of {@link #getState}, and either
     * {@code "nonempty"} or {@code "empty"} depending on whether the
     * queue is empty.
     *
     * @return a string identifying this synchronizer, as well as its state
     */
    public String toString() {
        int s = getState();
        String q  = hasQueuedThreads() ? "non" : "";
        return super.toString() +
            "[State = " + s + ", " + q + "empty queue]";
    }


    // Internal support methods for Conditions

    /**
     * Returns true if a node, always one that was initially placed on
     * a condition queue, is now waiting to reacquire on sync queue.
     * @param node the node
     * @return true if is reacquiring
     */
    final boolean isOnSyncQueue(Node node) {
<<<<<<< HEAD
        //说明已经从同步队列中移除了
        if (node.waitStatus == Node.CONDITION || node.prev == null)
=======
        if (node.waitStatus == Node.CONDITION || node.prev == null)//当前节点的状态为-2 或 前一个节点为null
>>>>>>> c68d87e4
            return false;
        /**
         * 到这一步说明 节点的状态不为-2，pre节点不为null.
         * 这里next 不为null,说明当前节点进入了 aqs队列
         */
        if (node.next != null) // If has successor, it must be on queue
            return true;
        /*
         * node.prev can be non-null, but not yet on queue because
         * the CAS to place it on queue can fail. So we have to
         * traverse from tail to make sure it actually made it.  It
         * will always be near the tail in calls to this method, and
         * unless the CAS failed (which is unlikely), it will be
         * there, so we hardly ever traverse much.
         * node.prev可以为非null，但尚未排队，因为将CAS放入队列的CAS可能会失败。因此，
         * 我们必须从尾部开始遍历以确保它确实做到了。在此方法的调用中，它将始终处于尾部，
         * 除非CAS失败（这不太可能），否则它将一直存在，因此我们几乎不会遍历太多。
         */
        /**
         * 如果node.prev  不为null也会走到这里，从尾查找当前节点是否在Aqs队列中
         * node.pre
         */
        return findNodeFromTail(node);
    }

    /**
     * Returns true if node is on sync queue by searching backwards from tail.
     * Called only when needed by isOnSyncQueue.
     * @return true if present
     */
    private boolean findNodeFromTail(Node node) {
        Node t = tail;
        for (;;) {
            if (t == node)//说明在 aqs队列中
                return true;
            if (t == null)//说明不在aqs队列中
                return false;
            t = t.prev;
        }
    }

    /**
     * Transfers a node from a condition queue onto sync queue.
     * Returns true if successful.
     * @param node the node
     * @return true if successfully transferred (else the node was
     * cancelled before signal)
     */
    final boolean transferForSignal(Node node) {
        /*
         * If cannot change waitStatus, the node has been cancelled.
         */
        if (!compareAndSetWaitStatus(node, Node.CONDITION, 0))
            return false;

        /*
         * Splice onto queue and try to set waitStatus of predecessor to
         * indicate that thread is (probably) waiting. If cancelled or
         * attempt to set waitStatus fails, wake up to resync (in which
         * case the waitStatus can be transiently and harmlessly wrong).
         */
        Node p = enq(node);
        int ws = p.waitStatus;
        //已经取消，或设置-1 失败，直接唤醒
        if (ws > 0 || !compareAndSetWaitStatus(p, ws, Node.SIGNAL))
            LockSupport.unpark(node.thread);
        return true;
    }

    /**
     * Transfers node, if necessary, to sync queue after a cancelled wait.
     * Returns true if thread was cancelled before being signalled.
     *
     * @param node the node
     * @return true if cancelled before the node was signalled
     */
    final boolean transferAfterCancelledWait(Node node) {
        /**
         * 等待超时，直接进入阻塞队列
         */
        if (compareAndSetWaitStatus(node, Node.CONDITION, 0)) {
            enq(node);
            return true;
        }
        /*
         * If we lost out to a signal(), then we can't proceed
         * until it finishes its enq().  Cancelling during an
         * incomplete transfer is both rare and transient, so just
         * spin.
         */
<<<<<<< HEAD
        while (!isOnSyncQueue(node))//不再当前同步队列，则让出cpu资源
            Thread.yield();
=======
        while (!isOnSyncQueue(node))// 返回false,说明在等待队列中。再次获取资源时，再判断是否在 aqs队列中
            Thread.yield();//让出当前cpu
>>>>>>> c68d87e4
        return false;
    }

    /**
     * Invokes release with current state value; returns saved state.
     * Cancels node and throws exception on failure.
     * @param node the condition node for this wait
     * @return previous sync state
     */
    final int fullyRelease(Node node) {
        boolean failed = true;
        try {
            int savedState = getState();
            if (release(savedState)) {
                failed = false;
                return savedState;
            } else {
                throw new IllegalMonitorStateException();
            }
        } finally {
            if (failed)
                node.waitStatus = Node.CANCELLED;
        }
    }

    // Instrumentation methods for conditions

    /**
     * Queries whether the given ConditionObject
     * uses this synchronizer as its lock.
     *
     * @param condition the condition
     * @return {@code true} if owned
     * @throws NullPointerException if the condition is null
     */
    public final boolean owns(ConditionObject condition) {
        return condition.isOwnedBy(this);
    }

    /**
     * Queries whether any threads are waiting on the given condition
     * associated with this synchronizer. Note that because timeouts
     * and interrupts may occur at any time, a {@code true} return
     * does not guarantee that a future {@code signal} will awaken
     * any threads.  This method is designed primarily for use in
     * monitoring of the system state.
     *
     * @param condition the condition
     * @return {@code true} if there are any waiting threads
     * @throws IllegalMonitorStateException if exclusive synchronization
     *         is not held
     * @throws IllegalArgumentException if the given condition is
     *         not associated with this synchronizer
     * @throws NullPointerException if the condition is null
     */
    public final boolean hasWaiters(ConditionObject condition) {
        if (!owns(condition))
            throw new IllegalArgumentException("Not owner");
        return condition.hasWaiters();
    }

    /**
     * Returns an estimate of the number of threads waiting on the
     * given condition associated with this synchronizer. Note that
     * because timeouts and interrupts may occur at any time, the
     * estimate serves only as an upper bound on the actual number of
     * waiters.  This method is designed for use in monitoring of the
     * system state, not for synchronization control.
     *
     * @param condition the condition
     * @return the estimated number of waiting threads
     * @throws IllegalMonitorStateException if exclusive synchronization
     *         is not held
     * @throws IllegalArgumentException if the given condition is
     *         not associated with this synchronizer
     * @throws NullPointerException if the condition is null
     */
    public final int getWaitQueueLength(ConditionObject condition) {
        if (!owns(condition))
            throw new IllegalArgumentException("Not owner");
        return condition.getWaitQueueLength();
    }

    /**
     * Returns a collection containing those threads that may be
     * waiting on the given condition associated with this
     * synchronizer.  Because the actual set of threads may change
     * dynamically while constructing this result, the returned
     * collection is only a best-effort estimate. The elements of the
     * returned collection are in no particular order.
     *
     * @param condition the condition
     * @return the collection of threads
     * @throws IllegalMonitorStateException if exclusive synchronization
     *         is not held
     * @throws IllegalArgumentException if the given condition is
     *         not associated with this synchronizer
     * @throws NullPointerException if the condition is null
     */
    public final Collection<Thread> getWaitingThreads(ConditionObject condition) {
        if (!owns(condition))
            throw new IllegalArgumentException("Not owner");
        return condition.getWaitingThreads();
    }

    /**
     * Condition implementation for a {@link
     * AbstractQueuedSynchronizer} serving as the basis of a {@link
     * Lock} implementation.
     *
     * <p>Method documentation for this class describes mechanics,
     * not behavioral specifications from the point of view of Lock
     * and Condition users. Exported versions of this class will in
     * general need to be accompanied by documentation describing
     * condition semantics that rely on those of the associated
     * {@code AbstractQueuedSynchronizer}.
     *
     * <p>This class is Serializable, but all fields are transient,
     * so deserialized conditions have no waiters.
     *
     * {@link AbstractQueuedSynchronizer}的条件实现，用作{@link Lock}实现的基础。
     * <p>此类的方法文档从锁定和条件用户的角度描述了机制，而不是行为规范。此类的导出版本通常需要随附描述条件语义的文档，
     * 这些条件语义依赖于关联的{@code AbstractQueuedSynchronizer}的语义。
     * <p>此类是可序列化的，但是所有字段都是瞬态的，因此反序列化条件没有等待者。
     */
    public class ConditionObject implements Condition, java.io.Serializable {
        private static final long serialVersionUID = 1173984872572414699L;
        /** First node of condition queue. */
        private transient Node firstWaiter;
        /** Last node of condition queue. */
        private transient Node lastWaiter;

        /**
         * Creates a new {@code ConditionObject} instance.
         */
        public ConditionObject() { }

        // Internal methods

        /**
         * Adds a new waiter to wait queue.
         * @return its new wait node
         *
         * condition队列的最后一个节点
         */
        private Node addConditionWaiter() {
            Node t = lastWaiter;
            // If lastWaiter is cancelled, clean out.
            if (t != null && t.waitStatus != Node.CONDITION) {//节点状态不是-2，则从condition 单向链表中移除
                unlinkCancelledWaiters();
                t = lastWaiter;//从新获取最后一个节点
            }
<<<<<<< HEAD
            /**
             * 正常阻塞队列。node中 nextWait记录的是 模式
             *
             * condition队列中，nextWait记录的是下一个等待唤醒的节点
             */
=======
            //建立一个状态为-2的节点。并加入单向链表
>>>>>>> c68d87e4
            Node node = new Node(Thread.currentThread(), Node.CONDITION);
            if (t == null)
                firstWaiter = node;
            else
                t.nextWaiter = node;
            lastWaiter = node;
            return node;
        }

        /**
         * Removes and transfers nodes until hit non-cancelled one or
         * null. Split out from signal in part to encourage compilers
         * to inline the case of no waiters.
         * @param first (non-null) the first node on condition queue
         */
        private void doSignal(Node first) {
            //至少让一个出队成功
            do {
                if ( (firstWaiter = first.nextWaiter) == null)
                    lastWaiter = null;
                first.nextWaiter = null;
            } while (!transferForSignal(first) &&
                     (first = firstWaiter) != null);
        }

        /**
         * Removes and transfers all nodes.
         * @param first (non-null) the first node on condition queue
         */
        private void doSignalAll(Node first) {
            lastWaiter = firstWaiter = null;
            do {
                Node next = first.nextWaiter;
                first.nextWaiter = null;
                transferForSignal(first);
                first = next;
            } while (first != null);
        }

        /**
         * Unlinks cancelled waiter nodes from condition queue.
         * Called only while holding lock. This is called when
         * cancellation occurred during condition wait, and upon
         * insertion of a new waiter when lastWaiter is seen to have
         * been cancelled. This method is needed to avoid garbage
         * retention in the absence of signals. So even though it may
         * require a full traversal, it comes into play only when
         * timeouts or cancellations occur in the absence of
         * signals. It traverses all nodes rather than stopping at a
         * particular target to unlink all pointers to garbage nodes
         * without requiring many re-traversals during cancellation
         * storms.
         * 从条件队列中取消 取消的服务者节点的链接。仅在保持锁定状态下调用。当在condition等待期间发生取消时，
         * 以及在看到lastWaiter被取消时插入新的waiter节点时调用此方法。需要这种方法来避免在没有信号的情况下保留垃圾。
         * 因此，即使可能需要完全遍历，它也只有在没有信号的情况下发生超时或取消时才起作用。它遍历所有节点，
         * 而不是停在特定目标上，以取消所有指向垃圾节点的指针的链接，而无需在取消风暴期间进行多次遍历。
         */
        private void unlinkCancelledWaiters() {
            /**
             * 移除单向链表中节点状态不为 -2的节点
             */
            Node t = firstWaiter;
            Node trail = null;//尾节点。
            while (t != null) {
                Node next = t.nextWaiter;
                if (t.waitStatus != Node.CONDITION) {
                    t.nextWaiter = null;
                    if (trail == null)
                        firstWaiter = next;
                    else
                        trail.nextWaiter = next;
                    if (next == null)
                        lastWaiter = trail;
                }
                else
                    trail = t;
                t = next;
            }
        }

        // public methods

        /**
         * Moves the longest-waiting thread, if one exists, from the
         * wait queue for this condition to the wait queue for the
         * owning lock.
         *
         * @throws IllegalMonitorStateException if {@link #isHeldExclusively}
         *         returns {@code false}
         */
        public final void signal() {
            if (!isHeldExclusively())
                throw new IllegalMonitorStateException();
            Node first = firstWaiter;
            if (first != null)
                doSignal(first);
        }

        /**
         * Moves all threads from the wait queue for this condition to
         * the wait queue for the owning lock.
         *
         * @throws IllegalMonitorStateException if {@link #isHeldExclusively}
         *         returns {@code false}
         */
        public final void signalAll() {
            if (!isHeldExclusively())
                throw new IllegalMonitorStateException();
            Node first = firstWaiter;
            if (first != null)
                doSignalAll(first);
        }

        /**
         * Implements uninterruptible condition wait.
         * <ol>
         * <li> Save lock state returned by {@link #getState}.
         * <li> Invoke {@link #release} with saved state as argument,
         *      throwing IllegalMonitorStateException if it fails.
         * <li> Block until signalled.
         * <li> Reacquire by invoking specialized version of
         *      {@link #acquire} with saved state as argument.
         * </ol>
         */
        public final void awaitUninterruptibly() {
            Node node = addConditionWaiter();
            int savedState = fullyRelease(node);
            boolean interrupted = false;
            while (!isOnSyncQueue(node)) {
                LockSupport.park(this);
                if (Thread.interrupted())
                    interrupted = true;
            }
            if (acquireQueued(node, savedState) || interrupted)
                selfInterrupt();
        }

        /*
         * For interruptible waits, we need to track whether to throw
         * InterruptedException, if interrupted while blocked on
         * condition, versus reinterrupt current thread, if
         * interrupted while blocked waiting to re-acquire.
         */

        /** Mode meaning to reinterrupt on exit from wait */
        private static final int REINTERRUPT =  1;
        /** Mode meaning to throw InterruptedException on exit from wait */
        private static final int THROW_IE    = -1;

        /**
         * Checks for interrupt, returning THROW_IE if interrupted
         * before signalled, REINTERRUPT if after signalled, or
         * 0 if not interrupted.
         */
        private int checkInterruptWhileWaiting(Node node) {
            /**
             * transferAfterCancelledWait 从新进入 aqs队列
             * 如果入aqs 成功返回true 否则返回false
             *
             *  中断
             *   如果转移入aqs  则是THROW_IE
             *   还是等待队列里 REINTERRUPT 抛出
             *  没有中断
             *   直接就是0
             */
            return Thread.interrupted() ?
                (transferAfterCancelledWait(node) ? THROW_IE : REINTERRUPT) :
                0;
        }

        /**
         * Throws InterruptedException, reinterrupts current thread, or
         * does nothing, depending on mode.
         */
        private void reportInterruptAfterWait(int interruptMode)
            throws InterruptedException {
            if (interruptMode == THROW_IE)
                throw new InterruptedException();
            else if (interruptMode == REINTERRUPT)
                selfInterrupt();
        }

        /**
         * Implements interruptible condition wait.
         * <ol>
         * <li> If current thread is interrupted, throw InterruptedException.
         * <li> Save lock state returned by {@link #getState}.
         * <li> Invoke {@link #release} with saved state as argument,
         *      throwing IllegalMonitorStateException if it fails.
         * <li> Block until signalled or interrupted.
         * <li> Reacquire by invoking specialized version of
         *      {@link #acquire} with saved state as argument.
         * <li> If interrupted while blocked in step 4, throw InterruptedException.
         * </ol>
         */
        public final void await() throws InterruptedException {
            if (Thread.interrupted())
                throw new InterruptedException();
            /**
             * 获取锁的线程进入等待队列
             */
            Node node = addConditionWaiter();
            /**
<<<<<<< HEAD
             * 如果当前节点等待，则唤醒自己后面的线程.节点从同步队列中移除
             */
            int savedState = fullyRelease(node);
            int interruptMode = 0;
            while (!isOnSyncQueue(node)) {//不再同步队列中，说明已经进入condition队列了
                LockSupport.park(this);//进行挂起。最后沟通过single 或singleAll唤醒
                //不等于0 说明没有中断。 等于 -1 或 1都是中断。 -1说明已经从condition队列到同步队列。1说明已经进入同步队列了
                if ((interruptMode = checkInterruptWhileWaiting(node)) != 0)//-1已经进入同步队列 1标识让出当前资源  退出
                    break;
            }
            //进入同步队列。非法状态。直接设置为中断模式
            if (acquireQueued(node, savedState) && interruptMode != THROW_IE)
                interruptMode = REINTERRUPT;
            if (node.nextWaiter != null) // clean up if cancelled  下一个为null
=======
             * 当前获取锁的线程已经被加入到等待队列了，需要让Aqs队列中的线程获取锁，所以这里进行release操作
             */
            int savedState = fullyRelease(node);
            int interruptMode = 0;
            while (!isOnSyncQueue(node)) {//不在aqs队列中，对当前节点持有线程进行阻塞
                LockSupport.park(this);
                /**
                 * 如果不是0 ，则跳出。是0的话，则走while 可能已经正常唤醒进入aqs队列了
                 */
                if ((interruptMode = checkInterruptWhileWaiting(node)) != 0)
                    break;
            }
            /**
             * acquireQueued(node, savedState) 为true 则说明中断了
             * interruptMode 不为
             */
            if (acquireQueued(node, savedState) && interruptMode != THROW_IE)
                interruptMode = REINTERRUPT;
            /**
             * 将当前节点从 单向链表中清除掉
             */
            if (node.nextWaiter != null) // clean up if cancelled
>>>>>>> c68d87e4
                unlinkCancelledWaiters();
            /**
             * 根据模式进行相应的处理
             */
            if (interruptMode != 0)
                reportInterruptAfterWait(interruptMode);
        }

        /**
         * Implements timed condition wait.
         * <ol>
         * <li> If current thread is interrupted, throw InterruptedException.
         * <li> Save lock state returned by {@link #getState}.
         * <li> Invoke {@link #release} with saved state as argument,
         *      throwing IllegalMonitorStateException if it fails.
         * <li> Block until signalled, interrupted, or timed out.
         * <li> Reacquire by invoking specialized version of
         *      {@link #acquire} with saved state as argument.
         * <li> If interrupted while blocked in step 4, throw InterruptedException.
         * </ol>
         */
        public final long awaitNanos(long nanosTimeout)
                throws InterruptedException {
            if (Thread.interrupted())
                throw new InterruptedException();
            Node node = addConditionWaiter();
            int savedState = fullyRelease(node);
            final long deadline = System.nanoTime() + nanosTimeout;
            int interruptMode = 0;
            while (!isOnSyncQueue(node)) {
                if (nanosTimeout <= 0L) {
                    transferAfterCancelledWait(node);
                    break;
                }
                if (nanosTimeout >= spinForTimeoutThreshold)
                    LockSupport.parkNanos(this, nanosTimeout);
                if ((interruptMode = checkInterruptWhileWaiting(node)) != 0)
                    break;
                nanosTimeout = deadline - System.nanoTime();
            }
            if (acquireQueued(node, savedState) && interruptMode != THROW_IE)
                interruptMode = REINTERRUPT;
            if (node.nextWaiter != null)
                unlinkCancelledWaiters();
            if (interruptMode != 0)
                reportInterruptAfterWait(interruptMode);
            return deadline - System.nanoTime();
        }

        /**
         * Implements absolute timed condition wait.
         * <ol>
         * <li> If current thread is interrupted, throw InterruptedException.
         * <li> Save lock state returned by {@link #getState}.
         * <li> Invoke {@link #release} with saved state as argument,
         *      throwing IllegalMonitorStateException if it fails.
         * <li> Block until signalled, interrupted, or timed out.
         * <li> Reacquire by invoking specialized version of
         *      {@link #acquire} with saved state as argument.
         * <li> If interrupted while blocked in step 4, throw InterruptedException.
         * <li> If timed out while blocked in step 4, return false, else true.
         * </ol>
         */
        public final boolean awaitUntil(Date deadline)
                throws InterruptedException {
            long abstime = deadline.getTime();
            if (Thread.interrupted())
                throw new InterruptedException();
            Node node = addConditionWaiter();
            int savedState = fullyRelease(node);
            boolean timedout = false;
            int interruptMode = 0;
            while (!isOnSyncQueue(node)) {
                if (System.currentTimeMillis() > abstime) {
                    timedout = transferAfterCancelledWait(node);
                    break;
                }
                LockSupport.parkUntil(this, abstime);
                if ((interruptMode = checkInterruptWhileWaiting(node)) != 0)
                    break;
            }
            if (acquireQueued(node, savedState) && interruptMode != THROW_IE)
                interruptMode = REINTERRUPT;
            if (node.nextWaiter != null)
                unlinkCancelledWaiters();
            if (interruptMode != 0)
                reportInterruptAfterWait(interruptMode);
            return !timedout;
        }

        /**
         * Implements timed condition wait.
         * <ol>
         * <li> If current thread is interrupted, throw InterruptedException.
         * <li> Save lock state returned by {@link #getState}.
         * <li> Invoke {@link #release} with saved state as argument,
         *      throwing IllegalMonitorStateException if it fails.
         * <li> Block until signalled, interrupted, or timed out.
         * <li> Reacquire by invoking specialized version of
         *      {@link #acquire} with saved state as argument.
         * <li> If interrupted while blocked in step 4, throw InterruptedException.
         * <li> If timed out while blocked in step 4, return false, else true.
         * </ol>
         */
        public final boolean await(long time, TimeUnit unit)
                throws InterruptedException {
            long nanosTimeout = unit.toNanos(time);
            if (Thread.interrupted())
                throw new InterruptedException();
            Node node = addConditionWaiter();
            int savedState = fullyRelease(node);
            final long deadline = System.nanoTime() + nanosTimeout;
            boolean timedout = false;
            int interruptMode = 0;
            while (!isOnSyncQueue(node)) {
                if (nanosTimeout <= 0L) {
                    timedout = transferAfterCancelledWait(node);
                    break;
                }
                if (nanosTimeout >= spinForTimeoutThreshold)
                    LockSupport.parkNanos(this, nanosTimeout);
                if ((interruptMode = checkInterruptWhileWaiting(node)) != 0)
                    break;
                nanosTimeout = deadline - System.nanoTime();
            }
            if (acquireQueued(node, savedState) && interruptMode != THROW_IE)
                interruptMode = REINTERRUPT;
            if (node.nextWaiter != null)
                unlinkCancelledWaiters();
            if (interruptMode != 0)
                reportInterruptAfterWait(interruptMode);
            return !timedout;
        }

        //  support for instrumentation

        /**
         * Returns true if this condition was created by the given
         * synchronization object.
         *
         * @return {@code true} if owned
         */
        final boolean isOwnedBy(AbstractQueuedSynchronizer sync) {
            return sync == AbstractQueuedSynchronizer.this;
        }

        /**
         * Queries whether any threads are waiting on this condition.
         * Implements {@link AbstractQueuedSynchronizer#hasWaiters(ConditionObject)}.
         *
         * @return {@code true} if there are any waiting threads
         * @throws IllegalMonitorStateException if {@link #isHeldExclusively}
         *         returns {@code false}
         */
        protected final boolean hasWaiters() {
            if (!isHeldExclusively())
                throw new IllegalMonitorStateException();
            for (Node w = firstWaiter; w != null; w = w.nextWaiter) {
                if (w.waitStatus == Node.CONDITION)
                    return true;
            }
            return false;
        }

        /**
         * Returns an estimate of the number of threads waiting on
         * this condition.
         * Implements {@link AbstractQueuedSynchronizer#getWaitQueueLength(ConditionObject)}.
         *
         * @return the estimated number of waiting threads
         * @throws IllegalMonitorStateException if {@link #isHeldExclusively}
         *         returns {@code false}
         */
        protected final int getWaitQueueLength() {
            if (!isHeldExclusively())
                throw new IllegalMonitorStateException();
            int n = 0;
            for (Node w = firstWaiter; w != null; w = w.nextWaiter) {
                if (w.waitStatus == Node.CONDITION)
                    ++n;
            }
            return n;
        }

        /**
         * Returns a collection containing those threads that may be
         * waiting on this Condition.
         * Implements {@link AbstractQueuedSynchronizer#getWaitingThreads(ConditionObject)}.
         *
         * @return the collection of threads
         * @throws IllegalMonitorStateException if {@link #isHeldExclusively}
         *         returns {@code false}
         */
        protected final Collection<Thread> getWaitingThreads() {
            if (!isHeldExclusively())
                throw new IllegalMonitorStateException();
            ArrayList<Thread> list = new ArrayList<Thread>();
            for (Node w = firstWaiter; w != null; w = w.nextWaiter) {
                if (w.waitStatus == Node.CONDITION) {
                    Thread t = w.thread;
                    if (t != null)
                        list.add(t);
                }
            }
            return list;
        }
    }

    /**
     * Setup to support compareAndSet. We need to natively implement
     * this here: For the sake of permitting future enhancements, we
     * cannot explicitly subclass AtomicInteger, which would be
     * efficient and useful otherwise. So, as the lesser of evils, we
     * natively implement using hotspot intrinsics API. And while we
     * are at it, we do the same for other CASable fields (which could
     * otherwise be done with atomic field updaters).
     */
    private static final Unsafe unsafe = Unsafe.getUnsafe();
    private static final long stateOffset;
    private static final long headOffset;
    private static final long tailOffset;
    private static final long waitStatusOffset;
    private static final long nextOffset;

    static {
        try {
            stateOffset = unsafe.objectFieldOffset
                (AbstractQueuedSynchronizer.class.getDeclaredField("state"));
            headOffset = unsafe.objectFieldOffset
                (AbstractQueuedSynchronizer.class.getDeclaredField("head"));
            tailOffset = unsafe.objectFieldOffset
                (AbstractQueuedSynchronizer.class.getDeclaredField("tail"));
            waitStatusOffset = unsafe.objectFieldOffset
                (Node.class.getDeclaredField("waitStatus"));
            nextOffset = unsafe.objectFieldOffset
                (Node.class.getDeclaredField("next"));

        } catch (Exception ex) { throw new Error(ex); }
    }

    /**
     * CAS head field. Used only by enq.
     */
    private final boolean compareAndSetHead(Node update) {
        return unsafe.compareAndSwapObject(this, headOffset, null, update);
    }

    /**
     * CAS tail field. Used only by enq.
     */
    private final boolean compareAndSetTail(Node expect, Node update) {
        return unsafe.compareAndSwapObject(this, tailOffset, expect, update);
    }

    /**
     * CAS waitStatus field of a node.
     */
    private static final boolean compareAndSetWaitStatus(Node node,
                                                         int expect,
                                                         int update) {
        return unsafe.compareAndSwapInt(node, waitStatusOffset,
                                        expect, update);
    }

    /**
     * CAS next field of a node.
     */
    private static final boolean compareAndSetNext(Node node,
                                                   Node expect,
                                                   Node update) {
        return unsafe.compareAndSwapObject(node, nextOffset, expect, update);
    }
}<|MERGE_RESOLUTION|>--- conflicted
+++ resolved
@@ -172,7 +172,7 @@
  *        <em>unblock the first queued thread</em>;取消阻塞第一个排队的线程；
  * </pre>
  *
- * (Shared mode is similar but may involve cascading signals.)共享模式相似，但可能涉及级联信号。
+ * (Shared mode is similar but may involve cascading signals.)
  *
  * <p id="barging">Because checks in acquire are invoked before
  * enqueuing, a newly acquiring thread may <em>barge</em> ahead of
@@ -669,13 +669,10 @@
      * @return node's predecessor
      */
     private Node enq(final Node node) {
-<<<<<<< HEAD
         //通过死循环进行插入
-=======
         /**
          * 死循环入队。因为多线程节点变动频繁
          */
->>>>>>> c68d87e4
         for (;;) {
             /**
              * 获取tail节点，如果为null，说明都已经出队了。
@@ -712,9 +709,16 @@
      * 添加一个等待着
      */
     private Node addWaiter(Node mode) {
-<<<<<<< HEAD
+        /**
+         * 排它模式。
+         *
+         */
         Node node = new Node(Thread.currentThread(), mode);//初始化一个node节点
         // Try the fast path of enq; backup to full enq on failure
+        /**
+         * 双向对链表。
+         * tail节点不为null。说明队列中有节点，直接入队
+         */
         Node pred = tail;//pre指向尾结点
         if (pred != null) {//说明队列中已经有值了
             node.prev = pred;//设置pre的前一个节点为tail
@@ -725,34 +729,15 @@
              * 如果设置失败，说明有其它node抢先一步入队了。tail已经变了
              * 这里更新失败。进入enq方法
              */
-            if (compareAndSetTail(pred, node)) {
-=======
-        /**
-         * 排它模式。
-         *
-         */
-        Node node = new Node(Thread.currentThread(), mode);
-        // Try the fast path of enq; backup to full enq on failure
-        /**
-         * 双向对链表。
-         * tail节点不为null。说明队列中有节点，直接入队
-         */
-        Node pred = tail;
-        if (pred != null) {
-            node.prev = pred;
             if (compareAndSetTail(pred, node)) {//设置新节点为尾节点。失败的话，则走后面的enq
->>>>>>> c68d87e4
                 pred.next = node;
                 return node;
             }
         }
-<<<<<<< HEAD
+        /**
+         * 进入双向链表的方法
+         */
         //入队方法
-=======
-        /**
-         * 进入双向链表的方法
-         */
->>>>>>> c68d87e4
         enq(node);
         return node;
     }
@@ -842,20 +827,10 @@
             if (h != null && h != tail) {
                 int ws = h.waitStatus;
                 if (ws == Node.SIGNAL) {
-<<<<<<< HEAD
                     /**
                      * 因为不停的出队，所以这个时候 很有可能 h已经变了。会导致cas失败。
                      * cas没有失败则直接进行唤醒
                      */
-                    if (!compareAndSetWaitStatus(h, Node.SIGNAL, 0))//如果是singnal状态，则更新为0，
-                        continue;            // loop to recheck cases
-                    unparkSuccessor(h);//唤醒head后的节点
-                }
-                //这里为0 说明head已经不再队列里了。更改head的值为 -3，说明是一个共享节点。
-                //刚进入队列，还没设置为 -1，就被唤醒
-                else if (ws == 0 &&
-                         !compareAndSetWaitStatus(h, 0, Node.PROPAGATE))//节点状态由 0 设置为 -3.则进入无限循环中。
-=======
                     if (!compareAndSetWaitStatus(h, Node.SIGNAL, 0))//head节点状态置为0。不成功 继续。
                         continue;            // loop to recheck cases
                     unparkSuccessor(h);//唤醒头结点的下一个节点
@@ -865,9 +840,10 @@
                  * 如果后续没有再加入的节点，最后这个节点称为头节点，状态一直为0.到这里需要更新成 -3
                  * 还有 unparkSuccessor 之后head的状态也设置为0了。说明 共享节点出队时候的状态为 -3
                  */
+                //这里为0 说明head已经不再队列里了。更改head的值为 -3，说明是一个共享节点。
+                //刚进入队列，还没设置为 -1，就被唤醒
                 else if (ws == 0 &&
-                         !compareAndSetWaitStatus(h, 0, Node.PROPAGATE))//头节点由 0设置节点为 -3
->>>>>>> c68d87e4
+                         !compareAndSetWaitStatus(h, 0, Node.PROPAGATE))//节点状态由 0 设置为 -3.则进入无限循环中。
                     continue;                // loop on failed CAS
             }
             if (h == head)                   // loop if head changed 。说明队列中没有节点了，都唤醒了
@@ -931,42 +907,25 @@
         node.thread = null;
 
         // Skip cancelled predecessors
-<<<<<<< HEAD
         Node pred = node.prev;//找当前节点前面一个不为取消的节点
-        while (pred.waitStatus > 0)
+        while (pred.waitStatus > 0)//过滤掉队列中node 前面的取消节点
             node.prev = pred = pred.prev;//把当前节点链接到第一个不为取消的节点上
-=======
-        Node pred = node.prev;
-        while (pred.waitStatus > 0)//过滤掉队列中node 前面的取消节点
-            node.prev = pred = pred.prev;
->>>>>>> c68d87e4
 
         // predNext is the apparent node to unsplice. CASes below will
         // fail if not, in which case, we lost race vs another cancel
         // or signal, so no further action is necessary.
-<<<<<<< HEAD
         //predNext是要取消拼接的明显节点。如果没有，以下情况将失败，在这种情况下，
         // 我们输掉了比赛，而另一个取消或发出信号，因此无需采取进一步措施。
-        Node predNext = pred.next;
-=======
         Node predNext = pred.next;//设置非取消pre节点的 next节点为 当前node节点
->>>>>>> c68d87e4
 
         // Can use unconditional write instead of CAS here.
         // After this atomic step, other Nodes can skip past us.
         // Before, we are free of interference from other threads.
-<<<<<<< HEAD
         //可以在此处使用无条件写入代替CAS。完成这一基本步骤后，其他节点可以跳过我们。以前，我们不受其他线程的干扰。
-        node.waitStatus = Node.CANCELLED;//进行赋值
+        node.waitStatus = Node.CANCELLED; //置node节点状态为 -1
 
         // If we are the tail, remove ourselves.
         if (node == tail && compareAndSetTail(node, pred)) {//如果当前节点是tail节点，则更新tail节点为pred，设置tail的nextweinull
-=======
-        node.waitStatus = Node.CANCELLED; //置node节点状态为 -1
-
-        // If we are the tail, remove ourselves.
-        if (node == tail && compareAndSetTail(node, pred)) {//node节点为尾节点，则设置pre为尾节点
->>>>>>> c68d87e4
             compareAndSetNext(pred, predNext, null);
         } else {//如果不为tail节点
             // If successor needs signal, try to set pred's next-link
@@ -987,12 +946,11 @@
                     compareAndSetNext(pred, predNext, next);
             } else {
                 /**
-<<<<<<< HEAD
+                 * pre是一个head节点。则唤醒当前节点
+                 */
+                /**
                  * 如果pred是head节点或者其它情况
                  * 则唤醒当前节点的下一个节点
-=======
-                 * pre是一个head节点。则唤醒当前节点
->>>>>>> c68d87e4
                  */
                 unparkSuccessor(node);
             }
@@ -1012,25 +970,17 @@
      */
     private static boolean shouldParkAfterFailedAcquire(Node pred, Node node) {
         int ws = pred.waitStatus;
-<<<<<<< HEAD
-        if (ws == Node.SIGNAL)//可以安全的进行阻塞
-=======
         if (ws == Node.SIGNAL)//-1 标识阻塞中，等待获取锁。则当前节点node 应该进行阻塞.node的状态初始化为0，则node被阻塞的时候状态可能为0
->>>>>>> c68d87e4
             /*
              * This node has already set status asking a release
              * to signal it, so it can safely park.
              */
             return true;
-<<<<<<< HEAD
         /**
          * 如果pre是head节点。则不会走这里
          * pred不是head节点，则可能走这里
          */
         if (ws > 0) {//被取消了。从后往前找把当前节点挂在第一个不为取消状态的节点。
-=======
-        if (ws > 0) {//取消
->>>>>>> c68d87e4
             /*
              * Predecessor was cancelled. Skip over predecessors and
              * indicate retry.
@@ -1094,24 +1044,20 @@
             boolean interrupted = false;
             for (;;) {
                 /**
-<<<<<<< HEAD
                  * 寻找当前节点的前驱。因为当前节点已经加入到了队列中。
                  * 如果前驱是head节点。head是一个哨兵节点。则进行锁的获取。有可能获取失败-非
                  * 公平状态下，新线程可能就就立即获取锁了，导致队列中的线程获取不到锁
                  */
-                final Node p = node.predecessor();
-                if (p == head && tryAcquire(arg)) {//获取锁成功，设置当前节点为头节点，获取失败，则进入下面流程
-                    // 既然是哨兵节点，谁都可以。放在头位置上，只其哨兵判断的作用。如果当前节点为head节点的下一个节点则不停尝试
-=======
+                /**
                  * 获取当前节点的前一个节点
                  * 如果节点为头节点，则调用子类实现的tryAcquire（设置锁标识 state）
                  */
                 final Node p = node.predecessor();
-                if (p == head && tryAcquire(arg)) {
                     /**
                      * 获取锁成功，设置当前节点为头结点
                      */
->>>>>>> c68d87e4
+                if (p == head && tryAcquire(arg)) {//获取锁成功，设置当前节点为头节点，获取失败，则进入下面流程
+                    // 既然是哨兵节点，谁都可以。放在头位置上，只其哨兵判断的作用。如果当前节点为head节点的下一个节点则不停尝试
                     setHead(node);
                     //设置头结点的next 指针为null,gc回收。这里只需要头结点的下一个节点持有头结点的引用即可，做获取锁的判断
                     p.next = null; // help GC
@@ -1124,7 +1070,6 @@
                     return interrupted;
                 }
                 /**
-<<<<<<< HEAD
                  * 如果当前节点不为head节点的下一个节点，则进行阻塞
                  *
                  * 阻塞成功。  且被中断了。则设置 interrupted = true
@@ -1133,22 +1078,18 @@
                  * shouldParkAfterFailedAcquire 设置节点状态为single 如果设置成功，则进行
                  * 中断检查parkAndCheckInterrupt 直接进行阻塞，被唤醒后，直接返回是否是中断状态
                  * 如果没有中断，则接着循环。被唤醒的是头结点的下一个节点
-=======
+                 */
+                /**
                  * 到这里说明。队列当前节点的pre不是头节点。或者 tryAcquire失败，其它线程抢先一步
                  * shouldParkAfterFailedAcquire 返回false 则继续循环，返回true,则阻塞当前节点node
                  * parkAndCheckInterrupt 阻塞当前节点node
->>>>>>> c68d87e4
                  */
                 if (shouldParkAfterFailedAcquire(p, node) &&
                     parkAndCheckInterrupt())
                     interrupted = true;
             }
         } finally {
-<<<<<<< HEAD
             if (failed)//如果被中断了
-=======
-            if (failed)//前面的操作都没有成功
->>>>>>> c68d87e4
                 cancelAcquire(node);
         }
     }
@@ -1232,18 +1173,12 @@
             for (;;) {
                 final Node p = node.predecessor();//如果当前节点的前一个节点是头节点
                 if (p == head) {
-<<<<<<< HEAD
                     int r = tryAcquireShared(arg);//直接进行锁的获取
                     if (r >= 0) {//获取成功，则向后传播
-                        setHeadAndPropagate(node, r);//刚进入还没
-=======
-                    int r = tryAcquireShared(arg);
-                    if (r >= 0) {
                         /**
                          * 和排它锁获取不同的地方
                          */
-                        setHeadAndPropagate(node, r);
->>>>>>> c68d87e4
+                        setHeadAndPropagate(node, r);//刚进入还没
                         p.next = null; // help GC
                         if (interrupted)
                             selfInterrupt();
@@ -1965,12 +1900,8 @@
      * @return true if is reacquiring
      */
     final boolean isOnSyncQueue(Node node) {
-<<<<<<< HEAD
         //说明已经从同步队列中移除了
-        if (node.waitStatus == Node.CONDITION || node.prev == null)
-=======
         if (node.waitStatus == Node.CONDITION || node.prev == null)//当前节点的状态为-2 或 前一个节点为null
->>>>>>> c68d87e4
             return false;
         /**
          * 到这一步说明 节点的状态不为-2，pre节点不为null.
@@ -2061,13 +1992,8 @@
          * incomplete transfer is both rare and transient, so just
          * spin.
          */
-<<<<<<< HEAD
-        while (!isOnSyncQueue(node))//不再当前同步队列，则让出cpu资源
-            Thread.yield();
-=======
         while (!isOnSyncQueue(node))// 返回false,说明在等待队列中。再次获取资源时，再判断是否在 aqs队列中
             Thread.yield();//让出当前cpu
->>>>>>> c68d87e4
         return false;
     }
 
@@ -2220,15 +2146,12 @@
                 unlinkCancelledWaiters();
                 t = lastWaiter;//从新获取最后一个节点
             }
-<<<<<<< HEAD
+            //建立一个状态为-2的节点。并加入单向链表
             /**
              * 正常阻塞队列。node中 nextWait记录的是 模式
              *
              * condition队列中，nextWait记录的是下一个等待唤醒的节点
              */
-=======
-            //建立一个状态为-2的节点。并加入单向链表
->>>>>>> c68d87e4
             Node node = new Node(Thread.currentThread(), Node.CONDITION);
             if (t == null)
                 firstWaiter = node;
@@ -2432,34 +2355,24 @@
              */
             Node node = addConditionWaiter();
             /**
-<<<<<<< HEAD
              * 如果当前节点等待，则唤醒自己后面的线程.节点从同步队列中移除
+             */
+            /**
+             * 当前获取锁的线程已经被加入到等待队列了，需要让Aqs队列中的线程获取锁，所以这里进行release操作
              */
             int savedState = fullyRelease(node);
             int interruptMode = 0;
+                    //不在aqs队列中，对当前节点持有线程进行阻塞
             while (!isOnSyncQueue(node)) {//不再同步队列中，说明已经进入condition队列了
                 LockSupport.park(this);//进行挂起。最后沟通过single 或singleAll唤醒
                 //不等于0 说明没有中断。 等于 -1 或 1都是中断。 -1说明已经从condition队列到同步队列。1说明已经进入同步队列了
+                /**
+                 * 如果不是0 ，则跳出。是0的话，则走while 可能已经正常唤醒进入aqs队列了
+                 */
                 if ((interruptMode = checkInterruptWhileWaiting(node)) != 0)//-1已经进入同步队列 1标识让出当前资源  退出
                     break;
             }
             //进入同步队列。非法状态。直接设置为中断模式
-            if (acquireQueued(node, savedState) && interruptMode != THROW_IE)
-                interruptMode = REINTERRUPT;
-            if (node.nextWaiter != null) // clean up if cancelled  下一个为null
-=======
-             * 当前获取锁的线程已经被加入到等待队列了，需要让Aqs队列中的线程获取锁，所以这里进行release操作
-             */
-            int savedState = fullyRelease(node);
-            int interruptMode = 0;
-            while (!isOnSyncQueue(node)) {//不在aqs队列中，对当前节点持有线程进行阻塞
-                LockSupport.park(this);
-                /**
-                 * 如果不是0 ，则跳出。是0的话，则走while 可能已经正常唤醒进入aqs队列了
-                 */
-                if ((interruptMode = checkInterruptWhileWaiting(node)) != 0)
-                    break;
-            }
             /**
              * acquireQueued(node, savedState) 为true 则说明中断了
              * interruptMode 不为
@@ -2470,7 +2383,6 @@
              * 将当前节点从 单向链表中清除掉
              */
             if (node.nextWaiter != null) // clean up if cancelled
->>>>>>> c68d87e4
                 unlinkCancelledWaiters();
             /**
              * 根据模式进行相应的处理
