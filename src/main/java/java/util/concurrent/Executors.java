<<<<<<< HEAD
=======

>>>>>>> c68d87e4
package java.util.concurrent;
import java.util.*;
import java.util.concurrent.atomic.AtomicInteger;
import java.security.AccessControlContext;
import java.security.AccessController;
import java.security.PrivilegedAction;
import java.security.PrivilegedExceptionAction;
import java.security.PrivilegedActionException;
import java.security.AccessControlException;
import sun.security.util.SecurityConstants;

/**
 * Factory and utility methods for {@link Executor}, {@link
 * ExecutorService}, {@link ScheduledExecutorService}, {@link
 * ThreadFactory}, and {@link Callable} classes defined in this
 * package. This class supports the following kinds of methods:
<<<<<<< HEAD
 *此程序包中定义的Executor，ExecutorService，ScheduledExecutorService，ThreadFactory和Callable类的工厂和实用程序方法。此类支持以下方法：
=======
 * Executor 工具类，
>>>>>>> c68d87e4
 * <ul>
 *   <li> Methods that create and return an {@link ExecutorService}
 *        set up with commonly useful configuration settings.
 *        使用通常有用的配置设置创建和返回ExecutorService的方法。
 *   <li> Methods that create and return a {@link ScheduledExecutorService}
 *        set up with commonly useful configuration settings.
 *        使用常用的配置设置创建并返回ScheduledExecutorService的方法。
 *   <li> Methods that create and return a "wrapped" ExecutorService, that
 *        disables reconfiguration by making implementation-specific methods
 *        inaccessible.
 *        创建并返回“包装的” ExecutorService的方法，该方法通过使特定于实现的方法不可访问来禁用重新配置。
 *        -- 禁止修改配置
 *   <li> Methods that create and return a {@link ThreadFactory}
 *        that sets newly created threads to a known state.
 *        创建并返回将新创建的线程设置为已知状态的ThreadFactory的方法。
 *   <li> Methods that create and return a {@link Callable}
 *        out of other closure-like forms, so they can be used
 *        in execution methods requiring {@code Callable}.
 *        从其他类似闭包的形式创建并返回Callable的方法，因此可以在需要Callable的执行方法中使用它们。
 * </ul>
 *
 * @since 1.5
 * @author Doug Lea
 */
public class Executors {

    /**
     * Creates a thread pool that reuses a fixed number of threads
     * operating off a shared unbounded queue.  At any point, at most
     * {@code nThreads} threads will be active processing tasks.
     * If additional tasks are submitted when all threads are active,
     * they will wait in the queue until a thread is available.
     * If any thread terminates due to a failure during execution
     * prior to shutdown, a new one will take its place if needed to
     * execute subsequent tasks.  The threads in the pool will exist
     * until it is explicitly {@link ExecutorService#shutdown shutdown}.
     * 创建一个线程池，该线程池可重用在共享的无边界队列上运行的固定数量的线程。
     * 在任何时候，最多nThreads个线程都是活动的处理任务。如果在所有线程都处于活动状态时提交了其他任务，
     * 则它们将在队列中等待，直到某个线程可用为止。如果在关闭之前执行过程中由于执行失败导致任何线程终止，
     * 则在执行后续任务时将使用新线程代替。池中的线程将一直存在，直到明确将其关闭。
     *
     * @param nThreads the number of threads in the pool
     * @return the newly created thread pool
     * @throws IllegalArgumentException if {@code nThreads <= 0}
     */
    public static ExecutorService newFixedThreadPool(int nThreads) {
        return new ThreadPoolExecutor(nThreads, nThreads,
                                      0L, TimeUnit.MILLISECONDS,
                                      new LinkedBlockingQueue<Runnable>());
    }

    /**
     * Creates a thread pool that maintains enough threads to support
     * the given parallelism level, and may use multiple queues to
     * reduce contention. The parallelism level corresponds to the
     * maximum number of threads actively engaged in, or available to
     * engage in, task processing. The actual number of threads may
     * grow and shrink dynamically. A work-stealing pool makes no
     * guarantees about the order in which submitted tasks are
     * executed.
     *创建一个线程池，该线程池维护足以支持给定并行度级别的线程，并可以使用多个队列来减少争用。
     * 并行度级别对应于活跃参与或可用于参与任务处理的最大线程数。实际的线程数可能会动态增长和收缩。工作窃取池不能保证提交任务的执行顺序。
     * @param parallelism the targeted parallelism level
     * @return the newly created thread pool
     * @throws IllegalArgumentException if {@code parallelism <= 0}
     * @since 1.8
     */
    public static ExecutorService newWorkStealingPool(int parallelism) {
        return new ForkJoinPool
            (parallelism,
             ForkJoinPool.defaultForkJoinWorkerThreadFactory,
             null, true);
    }

    /**
     * Creates a work-stealing thread pool using all
     * {@link Runtime#availableProcessors available processors}
     * as its target parallelism level.
     * @return the newly created thread pool
     * @see #newWorkStealingPool(int)
     * @since 1.8
     */
    public static ExecutorService newWorkStealingPool() {
        return new ForkJoinPool
            (Runtime.getRuntime().availableProcessors(),
             ForkJoinPool.defaultForkJoinWorkerThreadFactory,
             null, true);
    }

    /**
     * Creates a thread pool that reuses a fixed number of threads
     * operating off a shared unbounded queue, using the provided
     * ThreadFactory to create new threads when needed.  At any point,
     * at most {@code nThreads} threads will be active processing
     * tasks.  If additional tasks are submitted when all threads are
     * active, they will wait in the queue until a thread is
     * available.  If any thread terminates due to a failure during
     * execution prior to shutdown, a new one will take its place if
     * needed to execute subsequent tasks.  The threads in the pool will
     * exist until it is explicitly {@link ExecutorService#shutdown
     * shutdown}.
     * 创建一个线程池，该线程池重用固定数量的线程，这些线程在共享的无界队列之外运行，
     * 并在需要时使用提供的ThreadFactory创建新线程。在任何时候，最多nThreads个线程都是活动的处理任务。
     * 如果在所有线程都处于活动状态时提交了其他任务，则它们将在队列中等待，直到某个线程可用为止。如果在关闭之前执行过程中由于执行失败导致任何线程终止，则在执行后续任务时将使用新线程代替。池中的线程将一直存在，直到明确将其关闭。
     * @param nThreads the number of threads in the pool
     * @param threadFactory the factory to use when creating new threads
     * @return the newly created thread pool
     * @throws NullPointerException if threadFactory is null
     * @throws IllegalArgumentException if {@code nThreads <= 0}
     */
    public static ExecutorService newFixedThreadPool(int nThreads, ThreadFactory threadFactory) {
        return new ThreadPoolExecutor(nThreads, nThreads,
                                      0L, TimeUnit.MILLISECONDS,
                                      new LinkedBlockingQueue<Runnable>(),
                                      threadFactory);
    }

    /**
     * Creates an Executor that uses a single worker thread operating
     * off an unbounded queue. (Note however that if this single
     * thread terminates due to a failure during execution prior to
     * shutdown, a new one will take its place if needed to execute
     * subsequent tasks.)  Tasks are guaranteed to execute
     * sequentially, and no more than one task will be active at any
     * given time. Unlike the otherwise equivalent
     * {@code newFixedThreadPool(1)} the returned executor is
     * guaranteed not to be reconfigurable to use additional threads.
     * 创建一个执行程序，该执行程序使用在不受限制的(无界)队列上操作的单个工作线程。
     * （但是请注意，如果该单线程由于在关闭之前执行期间由于执行失败而终止，则在需要执行新任务时将使用新线程代替。）
     * 保证任务按顺序执行，并且活动的任务不超过一个在任何给定时间。与其他等效的newFixedThreadPool（1）不同，保证返回的执行程序不能重新配置为使用其他线程。
     * @return the newly created single-threaded Executor
     */
    public static ExecutorService newSingleThreadExecutor() {
        return new FinalizableDelegatedExecutorService
            (new ThreadPoolExecutor(1, 1,
                                    0L, TimeUnit.MILLISECONDS,
                                    new LinkedBlockingQueue<Runnable>()));
    }

    /**
     * Creates an Executor that uses a single worker thread operating
     * off an unbounded queue, and uses the provided ThreadFactory to
     * create a new thread when needed. Unlike the otherwise
     * equivalent {@code newFixedThreadPool(1, threadFactory)} the
     * returned executor is guaranteed not to be reconfigurable to use
     * additional threads.
     *
     * @param threadFactory the factory to use when creating new
     * threads
     *
     * @return the newly created single-threaded Executor
     * @throws NullPointerException if threadFactory is null
     */
    public static ExecutorService newSingleThreadExecutor(ThreadFactory threadFactory) {
        return new FinalizableDelegatedExecutorService
            (new ThreadPoolExecutor(1, 1,
                                    0L, TimeUnit.MILLISECONDS,
                                    new LinkedBlockingQueue<Runnable>(),
                                    threadFactory));
    }

    /**
     * Creates a thread pool that creates new threads as needed, but
     * will reuse previously constructed threads when they are
     * available.  These pools will typically improve the performance
     * of programs that execute many short-lived asynchronous tasks.
     * Calls to {@code execute} will reuse previously constructed
     * threads if available. If no existing thread is available, a new
     * thread will be created and added to the pool. Threads that have
     * not been used for sixty seconds are terminated and removed from
     * the cache. Thus, a pool that remains idle for long enough will
     * not consume any resources. Note that pools with similar
     * properties but different details (for example, timeout parameters)
     * may be created using {@link ThreadPoolExecutor} constructors.
     * 创建一个线程池，该线程池根据需要创建新线程，但是在可用之前重新使用以前构造的线程。
     * 这些池通常将提高执行许多短期异步任务的程序的性能。如果可用，执行调用将重用以前构造的线程。
     * 如果没有可用的现有线程，则将创建一个新线程并将其添加到池中。六十秒内未使用的线程将终止并从缓存中删除。
     * 因此，保持空闲时间足够长的池不会消耗任何资源。请注意，可以使用ThreadPoolExecutor构造函数创建具有相似属性但细节不同（例如，超时参数）的池。
     *
     * @return the newly created thread pool
     */
    public static ExecutorService newCachedThreadPool() {
        return new ThreadPoolExecutor(0, Integer.MAX_VALUE,
                                      60L, TimeUnit.SECONDS,
                                      new SynchronousQueue<Runnable>());
    }

    /**
     * Creates a thread pool that creates new threads as needed, but
     * will reuse previously constructed threads when they are
     * available, and uses the provided
     * ThreadFactory to create new threads when needed.
     * @param threadFactory the factory to use when creating new threads
     * @return the newly created thread pool
     * @throws NullPointerException if threadFactory is null
     */
    public static ExecutorService newCachedThreadPool(ThreadFactory threadFactory) {
        return new ThreadPoolExecutor(0, Integer.MAX_VALUE,
                                      60L, TimeUnit.SECONDS,
                                      new SynchronousQueue<Runnable>(),
                                      threadFactory);
    }

    /**
     * Creates a single-threaded executor that can schedule commands
     * to run after a given delay, or to execute periodically.
     * (Note however that if this single
     * thread terminates due to a failure during execution prior to
     * shutdown, a new one will take its place if needed to execute
     * subsequent tasks.)  Tasks are guaranteed to execute
     * sequentially, and no more than one task will be active at any
     * given time. Unlike the otherwise equivalent
     * {@code newScheduledThreadPool(1)} the returned executor is
     * guaranteed not to be reconfigurable to use additional threads.
     * @return the newly created scheduled executor
     * 创建一个单线程执行器，该执行器可以安排命令在给定的延迟后运行或定期执行。
     * （但是请注意，如果该单线程由于在关闭之前执行期间由于执行失败而终止，则在需要执行新任务时将使用新线程代替。）
     * 保证任务按顺序执行，并且活动的任务不超过一个在任何给定时间。与其他等效的newScheduledThreadPool（1）不同，保证返回的执行程序不可重新配置为使用其他线程。
     */
    public static ScheduledExecutorService newSingleThreadScheduledExecutor() {
        return new DelegatedScheduledExecutorService
            (new ScheduledThreadPoolExecutor(1));
    }

    /**
     * Creates a single-threaded executor that can schedule commands
     * to run after a given delay, or to execute periodically.  (Note
     * however that if this single thread terminates due to a failure
     * during execution prior to shutdown, a new one will take its
     * place if needed to execute subsequent tasks.)  Tasks are
     * guaranteed to execute sequentially, and no more than one task
     * will be active at any given time. Unlike the otherwise
     * equivalent {@code newScheduledThreadPool(1, threadFactory)}
     * the returned executor is guaranteed not to be reconfigurable to
     * use additional threads.
     * @param threadFactory the factory to use when creating new
     * threads
     * @return a newly created scheduled executor
     * @throws NullPointerException if threadFactory is null
     */
    public static ScheduledExecutorService newSingleThreadScheduledExecutor(ThreadFactory threadFactory) {
        return new DelegatedScheduledExecutorService
            (new ScheduledThreadPoolExecutor(1, threadFactory));
    }

    /**
     * Creates a thread pool that can schedule commands to run after a
     * given delay, or to execute periodically.
     * 创建一个线程池，该线程池可以安排命令在给定的延迟后运行或定期执行。
     * @param corePoolSize the number of threads to keep in the pool,
     * even if they are idle
     * @return a newly created scheduled thread pool
     * @throws IllegalArgumentException if {@code corePoolSize < 0}
     */
    public static ScheduledExecutorService newScheduledThreadPool(int corePoolSize) {
        return new ScheduledThreadPoolExecutor(corePoolSize);
    }

    /**
     * Creates a thread pool that can schedule commands to run after a
     * given delay, or to execute periodically.
     * @param corePoolSize the number of threads to keep in the pool,
     * even if they are idle
     * @param threadFactory the factory to use when the executor
     * creates a new thread
     * @return a newly created scheduled thread pool
     * @throws IllegalArgumentException if {@code corePoolSize < 0}
     * @throws NullPointerException if threadFactory is null
     */
    public static ScheduledExecutorService newScheduledThreadPool(
            int corePoolSize, ThreadFactory threadFactory) {
        return new ScheduledThreadPoolExecutor(corePoolSize, threadFactory);
    }

    /**
     * Returns an object that delegates all defined {@link
     * ExecutorService} methods to the given executor, but not any
     * other methods that might otherwise be accessible using
     * casts. This provides a way to safely "freeze" configuration and
     * disallow tuning of a given concrete implementation.
     *  返回一个对象，该对象将所有已定义的ExecutorService方法委托给给定的执行者，
     *  但不包括其他任何其他可能使用强制类型转换访问的方法。这提供了一种安全“冻结”配置并禁止调整给定具体实现的方法。
     * @param executor the underlying implementation
     * @return an {@code ExecutorService} instance
     * @throws NullPointerException if executor null
     */
    public static ExecutorService unconfigurableExecutorService(ExecutorService executor) {
        if (executor == null)
            throw new NullPointerException();
        return new DelegatedExecutorService(executor);
    }

    /**
     * Returns an object that delegates all defined {@link
     * ScheduledExecutorService} methods to the given executor, but
     * not any other methods that might otherwise be accessible using
     * casts. This provides a way to safely "freeze" configuration and
     * disallow tuning of a given concrete implementation.
     * @param executor the underlying implementation
     * @return a {@code ScheduledExecutorService} instance
     * @throws NullPointerException if executor null
     */
    public static ScheduledExecutorService unconfigurableScheduledExecutorService(ScheduledExecutorService executor) {
        if (executor == null)
            throw new NullPointerException();
        return new DelegatedScheduledExecutorService(executor);
    }

    /**
     * Returns a default thread factory used to create new threads.
     * This factory creates all new threads used by an Executor in the
     * same {@link ThreadGroup}. If there is a {@link
     * java.lang.SecurityManager}, it uses the group of {@link
     * System#getSecurityManager}, else the group of the thread
     * invoking this {@code defaultThreadFactory} method. Each new
     * thread is created as a non-daemon thread with priority set to
     * the smaller of {@code Thread.NORM_PRIORITY} and the maximum
     * priority permitted in the thread group.  New threads have names
     * accessible via {@link Thread#getName} of
     * <em>pool-N-thread-M</em>, where <em>N</em> is the sequence
     * number of this factory, and <em>M</em> is the sequence number
     * of the thread created by this factory.
     * @return a thread factory
     */
    public static ThreadFactory defaultThreadFactory() {
        return new DefaultThreadFactory();
    }

    /**
     * Returns a thread factory used to create new threads that
     * have the same permissions as the current thread.
     * This factory creates threads with the same settings as {@link
     * Executors#defaultThreadFactory}, additionally setting the
     * AccessControlContext and contextClassLoader of new threads to
     * be the same as the thread invoking this
     * {@code privilegedThreadFactory} method.  A new
     * {@code privilegedThreadFactory} can be created within an
     * {@link AccessController#doPrivileged AccessController.doPrivileged}
     * action setting the current thread's access control context to
     * create threads with the selected permission settings holding
     * within that action.
     *
     * <p>Note that while tasks running within such threads will have
     * the same access control and class loader settings as the
     * current thread, they need not have the same {@link
     * java.lang.ThreadLocal} or {@link
     * java.lang.InheritableThreadLocal} values. If necessary,
     * particular values of thread locals can be set or reset before
     * any task runs in {@link ThreadPoolExecutor} subclasses using
     * {@link ThreadPoolExecutor#beforeExecute(Thread, Runnable)}.
     * Also, if it is necessary to initialize worker threads to have
     * the same InheritableThreadLocal settings as some other
     * designated thread, you can create a custom ThreadFactory in
     * which that thread waits for and services requests to create
     * others that will inherit its values.
     *
     * @return a thread factory
     * @throws AccessControlException if the current access control
     * context does not have permission to both get and set context
     * class loader
     */
    public static ThreadFactory privilegedThreadFactory() {
        return new PrivilegedThreadFactory();
    }

    /**
     * Returns a {@link Callable} object that, when
     * called, runs the given task and returns the given result.  This
     * can be useful when applying methods requiring a
     * {@code Callable} to an otherwise resultless action.
     * @param task the task to run
     * @param result the result to return
     * @param <T> the type of the result
     * @return a callable object
     * @throws NullPointerException if task null
     */
    public static <T> Callable<T> callable(Runnable task, T result) {
        if (task == null)
            throw new NullPointerException();
        return new RunnableAdapter<T>(task, result);
    }

    /**
     * Returns a {@link Callable} object that, when
     * called, runs the given task and returns {@code null}.
     * @param task the task to run
     * @return a callable object
     * @throws NullPointerException if task null
     */
    public static Callable<Object> callable(Runnable task) {
        if (task == null)
            throw new NullPointerException();
        return new RunnableAdapter<Object>(task, null);
    }

    /**
     * Returns a {@link Callable} object that, when
     * called, runs the given privileged action and returns its result.
     * @param action the privileged action to run
     * @return a callable object
     * @throws NullPointerException if action null
     */
    public static Callable<Object> callable(final PrivilegedAction<?> action) {
        if (action == null)
            throw new NullPointerException();
        return new Callable<Object>() {
            public Object call() { return action.run(); }};
    }

    /**
     * Returns a {@link Callable} object that, when
     * called, runs the given privileged exception action and returns
     * its result.
     * @param action the privileged exception action to run
     * @return a callable object
     * @throws NullPointerException if action null
     */
    public static Callable<Object> callable(final PrivilegedExceptionAction<?> action) {
        if (action == null)
            throw new NullPointerException();
        return new Callable<Object>() {
            public Object call() throws Exception { return action.run(); }};
    }

    /**
     * Returns a {@link Callable} object that will, when called,
     * execute the given {@code callable} under the current access
     * control context. This method should normally be invoked within
     * an {@link AccessController#doPrivileged AccessController.doPrivileged}
     * action to create callables that will, if possible, execute
     * under the selected permission settings holding within that
     * action; or if not possible, throw an associated {@link
     * AccessControlException}.
     * @param callable the underlying task
     * @param <T> the type of the callable's result
     * @return a callable object
     * @throws NullPointerException if callable null
     */
    public static <T> Callable<T> privilegedCallable(Callable<T> callable) {
        if (callable == null)
            throw new NullPointerException();
        return new PrivilegedCallable<T>(callable);
    }

    /**
     * Returns a {@link Callable} object that will, when called,
     * execute the given {@code callable} under the current access
     * control context, with the current context class loader as the
     * context class loader. This method should normally be invoked
     * within an
     * {@link AccessController#doPrivileged AccessController.doPrivileged}
     * action to create callables that will, if possible, execute
     * under the selected permission settings holding within that
     * action; or if not possible, throw an associated {@link
     * AccessControlException}.
     *
     * @param callable the underlying task
     * @param <T> the type of the callable's result
     * @return a callable object
     * @throws NullPointerException if callable null
     * @throws AccessControlException if the current access control
     * context does not have permission to both set and get context
     * class loader
     */
    public static <T> Callable<T> privilegedCallableUsingCurrentClassLoader(Callable<T> callable) {
        if (callable == null)
            throw new NullPointerException();
        return new PrivilegedCallableUsingCurrentClassLoader<T>(callable);
    }

    // Non-public classes supporting the public methods

    /**
     * A callable that runs given task and returns given result
     */
    static final class RunnableAdapter<T> implements Callable<T> {
        final Runnable task;
        final T result;
        RunnableAdapter(Runnable task, T result) {
            this.task = task;
            this.result = result;
        }
        public T call() {
            task.run();
            return result;
        }
    }

    /**
     * A callable that runs under established access control settings
     */
    static final class PrivilegedCallable<T> implements Callable<T> {
        private final Callable<T> task;
        private final AccessControlContext acc;

        PrivilegedCallable(Callable<T> task) {
            this.task = task;
            this.acc = AccessController.getContext();
        }

        public T call() throws Exception {
            try {
                return AccessController.doPrivileged(
                    new PrivilegedExceptionAction<T>() {
                        public T run() throws Exception {
                            return task.call();
                        }
                    }, acc);
            } catch (PrivilegedActionException e) {
                throw e.getException();
            }
        }
    }

    /**
     * A callable that runs under established access control settings and
     * current ClassLoader
     */
    static final class PrivilegedCallableUsingCurrentClassLoader<T> implements Callable<T> {
        private final Callable<T> task;
        private final AccessControlContext acc;
        private final ClassLoader ccl;

        PrivilegedCallableUsingCurrentClassLoader(Callable<T> task) {
            SecurityManager sm = System.getSecurityManager();
            if (sm != null) {
                // Calls to getContextClassLoader from this class
                // never trigger a security check, but we check
                // whether our callers have this permission anyways.
                sm.checkPermission(SecurityConstants.GET_CLASSLOADER_PERMISSION);

                // Whether setContextClassLoader turns out to be necessary
                // or not, we fail fast if permission is not available.
                sm.checkPermission(new RuntimePermission("setContextClassLoader"));
            }
            this.task = task;
            this.acc = AccessController.getContext();
            this.ccl = Thread.currentThread().getContextClassLoader();
        }

        public T call() throws Exception {
            try {
                return AccessController.doPrivileged(
                    new PrivilegedExceptionAction<T>() {
                        public T run() throws Exception {
                            Thread t = Thread.currentThread();
                            ClassLoader cl = t.getContextClassLoader();
                            if (ccl == cl) {
                                return task.call();
                            } else {
                                t.setContextClassLoader(ccl);
                                try {
                                    return task.call();
                                } finally {
                                    t.setContextClassLoader(cl);
                                }
                            }
                        }
                    }, acc);
            } catch (PrivilegedActionException e) {
                throw e.getException();
            }
        }
    }

    /**
     * The default thread factory
     */
    static class DefaultThreadFactory implements ThreadFactory {
        private static final AtomicInteger poolNumber = new AtomicInteger(1);
        private final ThreadGroup group;
        private final AtomicInteger threadNumber = new AtomicInteger(1);
        private final String namePrefix;

        DefaultThreadFactory() {
            SecurityManager s = System.getSecurityManager();
            group = (s != null) ? s.getThreadGroup() :
                                  Thread.currentThread().getThreadGroup();
            namePrefix = "pool-" +
                          poolNumber.getAndIncrement() +
                         "-thread-";
        }

        public Thread newThread(Runnable r) {
            Thread t = new Thread(group, r,
                                  namePrefix + threadNumber.getAndIncrement(),
                                  0);
            if (t.isDaemon())
                t.setDaemon(false);
            if (t.getPriority() != Thread.NORM_PRIORITY)
                t.setPriority(Thread.NORM_PRIORITY);
            return t;
        }
    }

    /**
     * Thread factory capturing access control context and class loader
     */
    static class PrivilegedThreadFactory extends DefaultThreadFactory {
        private final AccessControlContext acc;
        private final ClassLoader ccl;

        PrivilegedThreadFactory() {
            super();
            SecurityManager sm = System.getSecurityManager();
            if (sm != null) {
                // Calls to getContextClassLoader from this class
                // never trigger a security check, but we check
                // whether our callers have this permission anyways.
                sm.checkPermission(SecurityConstants.GET_CLASSLOADER_PERMISSION);

                // Fail fast
                sm.checkPermission(new RuntimePermission("setContextClassLoader"));
            }
            this.acc = AccessController.getContext();
            this.ccl = Thread.currentThread().getContextClassLoader();
        }

        public Thread newThread(final Runnable r) {
            return super.newThread(new Runnable() {
                public void run() {
                    AccessController.doPrivileged(new PrivilegedAction<Void>() {
                        public Void run() {
                            Thread.currentThread().setContextClassLoader(ccl);
                            r.run();
                            return null;
                        }
                    }, acc);
                }
            });
        }
    }

    /**
     * A wrapper class that exposes only the ExecutorService methods
     * of an ExecutorService implementation.
     */
    static class DelegatedExecutorService extends AbstractExecutorService {
        private final ExecutorService e;
        DelegatedExecutorService(ExecutorService executor) { e = executor; }
        public void execute(Runnable command) { e.execute(command); }
        public void shutdown() { e.shutdown(); }
        public List<Runnable> shutdownNow() { return e.shutdownNow(); }
        public boolean isShutdown() { return e.isShutdown(); }
        public boolean isTerminated() { return e.isTerminated(); }
        public boolean awaitTermination(long timeout, TimeUnit unit)
            throws InterruptedException {
            return e.awaitTermination(timeout, unit);
        }
        public Future<?> submit(Runnable task) {
            return e.submit(task);
        }
        public <T> Future<T> submit(Callable<T> task) {
            return e.submit(task);
        }
        public <T> Future<T> submit(Runnable task, T result) {
            return e.submit(task, result);
        }
        public <T> List<Future<T>> invokeAll(Collection<? extends Callable<T>> tasks)
            throws InterruptedException {
            return e.invokeAll(tasks);
        }
        public <T> List<Future<T>> invokeAll(Collection<? extends Callable<T>> tasks,
                                             long timeout, TimeUnit unit)
            throws InterruptedException {
            return e.invokeAll(tasks, timeout, unit);
        }
        public <T> T invokeAny(Collection<? extends Callable<T>> tasks)
            throws InterruptedException, ExecutionException {
            return e.invokeAny(tasks);
        }
        public <T> T invokeAny(Collection<? extends Callable<T>> tasks,
                               long timeout, TimeUnit unit)
            throws InterruptedException, ExecutionException, TimeoutException {
            return e.invokeAny(tasks, timeout, unit);
        }
    }

    static class FinalizableDelegatedExecutorService
        extends DelegatedExecutorService {
        FinalizableDelegatedExecutorService(ExecutorService executor) {
            super(executor);
        }
        protected void finalize() {
            super.shutdown();
        }
    }

    /**
     * A wrapper class that exposes only the ScheduledExecutorService
     * methods of a ScheduledExecutorService implementation.
     */
    static class DelegatedScheduledExecutorService
            extends DelegatedExecutorService
            implements ScheduledExecutorService {
        private final ScheduledExecutorService e;
        DelegatedScheduledExecutorService(ScheduledExecutorService executor) {
            super(executor);
            e = executor;
        }
        public ScheduledFuture<?> schedule(Runnable command, long delay, TimeUnit unit) {
            return e.schedule(command, delay, unit);
        }
        public <V> ScheduledFuture<V> schedule(Callable<V> callable, long delay, TimeUnit unit) {
            return e.schedule(callable, delay, unit);
        }
        public ScheduledFuture<?> scheduleAtFixedRate(Runnable command, long initialDelay, long period, TimeUnit unit) {
            return e.scheduleAtFixedRate(command, initialDelay, period, unit);
        }
        public ScheduledFuture<?> scheduleWithFixedDelay(Runnable command, long initialDelay, long delay, TimeUnit unit) {
            return e.scheduleWithFixedDelay(command, initialDelay, delay, unit);
        }
    }

    /** Cannot instantiate. */
    private Executors() {}
}<|MERGE_RESOLUTION|>--- conflicted
+++ resolved
@@ -1,8 +1,5 @@
-<<<<<<< HEAD
-=======
-
->>>>>>> c68d87e4
 package java.util.concurrent;
+
 import java.util.*;
 import java.util.concurrent.atomic.AtomicInteger;
 import java.security.AccessControlContext;
@@ -18,11 +15,8 @@
  * ExecutorService}, {@link ScheduledExecutorService}, {@link
  * ThreadFactory}, and {@link Callable} classes defined in this
  * package. This class supports the following kinds of methods:
-<<<<<<< HEAD
  *此程序包中定义的Executor，ExecutorService，ScheduledExecutorService，ThreadFactory和Callable类的工厂和实用程序方法。此类支持以下方法：
-=======
  * Executor 工具类，
->>>>>>> c68d87e4
  * <ul>
  *   <li> Methods that create and return an {@link ExecutorService}
  *        set up with commonly useful configuration settings.
